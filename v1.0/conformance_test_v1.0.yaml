- job: v1.0/bwa-mem-job.json
  tool: v1.0/bwa-mem-tool.cwl
  output:
    args: [bwa, mem, -t, '4', -I, '1,2,3,4', -m, '3',
      chr20.fa,
      example_human_Illumina.pe_1.fastq,
      example_human_Illumina.pe_2.fastq]
  doc: General test of command line generation

- output:
    args: [bwa, mem, chr20.fa,
      "-XXX",
      "-YYY", example_human_Illumina.pe_1.fastq,
      "-YYY", example_human_Illumina.pe_2.fastq]
  job: v1.0/bwa-mem-job.json
  tool: v1.0/binding-test.cwl
  doc: Test nested prefixes with arrays

- output:
    args: [tmap, mapall, stage1, map1, --min-seq-length, '20', map2, --min-seq-length,
    '20', stage2, map1, --max-seq-length, '20', --min-seq-length, '10', --seed-length,
    '16', map2, --max-seed-hits, '-1', --max-seq-length, '20', --min-seq-length, '10']
  job: v1.0/tmap-job.json
  tool: v1.0/tmap-tool.cwl
  doc: Test nested command line bindings

- output:
    args: [cat, hello.txt]
  job: v1.0/cat-job.json
  tool: v1.0/cat1-testcli.cwl
  doc: Test command line with optional input (missing)

- output:
    args: [cat, -n, hello.txt]
  job: v1.0/cat-n-job.json
  tool: v1.0/cat1-testcli.cwl
  doc: Test command line with optional input (provided)

- output:
    "foo": {
        "checksum": "sha1$63da67422622fbf9251a046d7a34b7ea0fd4fead",
        "class": "File",
        "location": "foo.txt",
        "size": 22
    }
  job: v1.0/cat-job.json
  tool: v1.0/template-tool.cwl
  doc: Test InitialWorkDirRequirement ExpressionEngineRequirement.engineConfig feature

- job: v1.0/cat-job.json
  output:
    output_file:
      class: File
      checksum: sha1$47a013e660d408619d894b20806b1d5086aab03b
      location: output.txt
      size: 13
  tool: v1.0/cat3-tool.cwl
  doc: Test command execution in Docker with stdout redirection

- job: v1.0/cat-job.json
  tool: v1.0/cat3-tool-shortcut.cwl
  output:
    output_file:
      class: File
      checksum: sha1$47a013e660d408619d894b20806b1d5086aab03b
      location: Any
      size: 13
  doc: Test command execution in Docker with simplified syntax stdout redirection

- job: v1.0/cat-job.json
  output:
    output_file:
      class: File
      checksum: sha1$47a013e660d408619d894b20806b1d5086aab03b
      location: cat-out
      size: 13
  tool: v1.0/cat3-tool-mediumcut.cwl
  doc: Test command execution in Docker with stdout redirection

- job: v1.0/empty.json
  tool: v1.0/stderr.cwl
  doc: Test command line with stderr redirection
  output:
    output_file:
      class: File
      checksum: sha1$f1d2d2f924e986ac86fdf7b36c94bcdf32beec15
      size: 4
      location: error.txt

- job: v1.0/empty.json
  tool: v1.0/stderr-shortcut.cwl
  doc: Test command line with stderr redirection, brief syntax
  output:
    output_file:
      class: File
      checksum: sha1$f1d2d2f924e986ac86fdf7b36c94bcdf32beec15
      size: 4
      location: Any

- output:
    output_file:
      class: File
      size: 4
      checksum: sha1$f1d2d2f924e986ac86fdf7b36c94bcdf32beec15
      location: std.err
  job: v1.0/empty.json
  tool: v1.0/stderr-mediumcut.cwl
  doc: Test command line with stderr redirection, named brief syntax

- job: v1.0/cat-job.json
  output:
    output_txt:
      class: File
      checksum: sha1$47a013e660d408619d894b20806b1d5086aab03b
      location: output.txt
      size: 13
  tool: v1.0/cat4-tool.cwl
  doc: Test command execution in Docker with stdin and stdout redirection

- job: v1.0/empty.json
  tool: v1.0/null-expression1-tool.cwl
  output:
    output: 1
  doc: Test default usage of Any in expressions.

- job: v1.0/null-expression1-job.json
  tool: v1.0/null-expression1-tool.cwl
  output:
    output: 1
  doc: Test explicitly passing null to Any type inputs with default values.

- job: v1.0/null-expression2-job.json
  tool: v1.0/null-expression1-tool.cwl
  output:
    output: 2
  doc: Testing the string 'null' does not trip up an Any with a default value.

## TODO: Upgrade framework to allow specifying negative tests.
# - job: v1.0/empty.json
#   tool: v1.0/null-expression2-tool.cwl
#   failure: true
#   doc: Test Any without defaults can be unspecified.

# - job: v1.0/null-expression1-job.json
#   tool: v1.0/null-expression2-tool.cwl
#   failure: true
#   doc: Test explicitly passing null to Any type without a default value.

- job: v1.0/null-expression2-job.json
  tool: v1.0/null-expression2-tool.cwl
  output:
    output: 2
  doc: Testing the string 'null' does not trip up an Any without a default value.

- job: v1.0/wc-job.json
  output:
    output:
      checksum: sha1$3596ea087bfdaf52380eae441077572ed289d657
      class: File
      location: output
      size: 3
  tool: v1.0/wc-tool.cwl
  doc: Test command execution in with stdin and stdout redirection

- job: v1.0/parseInt-job.json
  output: {output: 42}
  tool: v1.0/parseInt-tool.cwl
  doc: Test ExpressionTool with Docker-based expression engine

- job: v1.0/wc-job.json
  output: {output: 16}
  tool: v1.0/wc2-tool.cwl
  doc: Test outputEval to transform output

- job: v1.0/wc-job.json
  output: {count_output: 16}
  tool: v1.0/count-lines1-wf.cwl
  doc: Test two step workflow with imported tools

- job: v1.0/wc-job.json
  output: {count_output: 16}
  tool: v1.0/count-lines2-wf.cwl
  doc: Test two step workflow with inline tools

- job: v1.0/count-lines3-job.json
  output:
    count_output: [16, 1]
  tool: v1.0/count-lines3-wf.cwl
  doc: Test single step workflow with Scatter step

- job: v1.0/count-lines4-job.json
  output:
    count_output: [16, 1]
  tool: v1.0/count-lines4-wf.cwl
  doc: |
    Test single step workflow with Scatter step and two data links connected to
    same input, default merge behavior

- job: v1.0/count-lines6-job.json
  output:
    count_output: [32, 2]
  tool: v1.0/count-lines6-wf.cwl
  doc: |
    Test single step workflow with Scatter step and two data links connected to
    same input, nested merge behavior

- job: v1.0/count-lines6-job.json
  output:
    count_output: 34
  tool: v1.0/count-lines7-wf.cwl
  doc: |
    Test single step workflow with Scatter step and two data links connected to
    same input, flattened merge behavior

- job: v1.0/empty.json
  output: {count_output: 1}
  tool: v1.0/count-lines5-wf.cwl
  doc: Test workflow with default value for input parameter (missing)

- job: v1.0/wc-job.json
  output: {count_output: 16}
  tool: v1.0/count-lines5-wf.cwl
  doc: Test workflow with default value for input parameter (provided)

- job: v1.0/env-job.json
  output:
    out:
      class: File
      checksum: sha1$b3ec4ed1749c207e52b3a6d08c59f31d83bff519
      location: out
      size: 15
  tool: v1.0/env-tool1.cwl
  doc: Test EnvVarRequirement

- job: v1.0/scatter-job1.json
  output:
    out: ["foo one", "foo two", "foo three", "foo four"]
  tool: v1.0/scatter-wf1.cwl
  doc: Test workflow scatter with single scatter parameter

- job: v1.0/scatter-job2.json
  output:
    out: [["foo one three", "foo one four"], ["foo two three", "foo two four"]]
  tool: v1.0/scatter-wf2.cwl
  doc: Test workflow scatter with two scatter parameters and nested_crossproduct join method

- job: v1.0/scatter-job2.json
  output:
    out: ["foo one three", "foo one four", "foo two three", "foo two four"]
  tool: "v1.0/scatter-wf3.cwl#main"
  doc: Test workflow scatter with two scatter parameters and flat_crossproduct join method

- job: v1.0/scatter-job2.json
  output:
    out: ["foo one three", "foo two four"]
  tool: "v1.0/scatter-wf4.cwl#main"
  doc: Test workflow scatter with two scatter parameters and dotproduct join method

- tool: v1.0/echo-tool.cwl
  job: v1.0/env-job.json
  output:
    {"out": "hello test env\n"}
  doc: Test Any type input parameter

- job: v1.0/wc-job.json
  output: {count_output: 16}
  tool: v1.0/count-lines8-wf.cwl
  doc: Test nested workflow

- job: v1.0/env-job.json
  output:
    out:
      class: File
      checksum: sha1$b3ec4ed1749c207e52b3a6d08c59f31d83bff519
      location: out
      size: 15
  tool: v1.0/env-wf1.cwl
  doc: Test requirement priority

- job: v1.0/env-job.json
  output:
    out:
      class: File
      checksum: sha1$cdc1e84968261d6a7575b5305945471f8be199b6
      location: out
      size: 9
  tool: v1.0/env-wf2.cwl
  doc: Test requirements override hints

- job: v1.0/env-job.json
  output:
    out:
      class: File
      checksum: sha1$cdc1e84968261d6a7575b5305945471f8be199b6
      location: out
      size: 9
  tool: v1.0/env-wf3.cwl
  doc: Test requirements on workflow steps

- job: v1.0/empty.json
  output: {count_output: 16}
  tool: v1.0/count-lines9-wf.cwl
  doc: Test default value on step input parameter

- job: v1.0/empty.json
  output: {count_output: 16}
  tool: v1.0/count-lines11-wf.cwl
  doc: Test use default value on step input parameter with empty source

- job: v1.0/file1-null.json
  output: {count_output: 16}
  tool: v1.0/count-lines11-wf.cwl
  doc: Test use default value on step input parameter with null source

- job: v1.0/cat-job.json
  output: {count_output: 1}
  tool: v1.0/count-lines11-wf.cwl
  doc: Test default value on step input parameter overridden by provided source

- job: v1.0/revsort-job.json
  output:
    output:
      class: File
      checksum: sha1$b9214658cc453331b62c2282b772a5c063dbd284
      location: output.txt
      size: 1111
  tool: v1.0/revsort.cwl
  doc: Test simple workflow

- job: v1.0/cat-job.json
  output:
    output_file:
      class: File
      checksum: sha1$47a013e660d408619d894b20806b1d5086aab03b
      location: output.txt
      size: 13
  tool: v1.0/cat5-tool.cwl
  doc: Test unknown hints are ignored.

- job: v1.0/search-job.json
  output:
    outfile:
      class: File
      checksum: sha1$e2dc9daaef945ac15f01c238ed2f1660f60909a0
      location: result.txt
      size: 142
    indexedfile: {
        "location": "input.txt",
        "class": "File",
        "checksum": "sha1$327fc7aedf4f6b69a42a7c8b808dc5a7aff61376",
        "secondaryFiles": [
            {
                "location": "input.txt.idx1",
                "class": "File",
                "checksum": "sha1$553f3a09003a9f69623f03bec13c0b078d706023",
                "size": 1500
            },
            {
                "location": "input.idx2",
                "class": "File",
                "checksum": "sha1$da39a3ee5e6b4b0d3255bfef95601890afd80709",
                "size": 0
            },
            {
                "location": "input.txt.idx3",
                "class": "File",
                "checksum": "sha1$da39a3ee5e6b4b0d3255bfef95601890afd80709",
                "size": 0
            },
            {
                "location": "input.txt.idx4",
                "class": "File",
                "checksum": "sha1$da39a3ee5e6b4b0d3255bfef95601890afd80709",
                "size": 0
            },
            {
                "location": "input.txt.idx5",
                "class": "File",
                "checksum": "sha1$da39a3ee5e6b4b0d3255bfef95601890afd80709",
                "size": 0
            }
        ],
        "size": 1111
    }
  tool: "v1.0/search.cwl#main"
  doc: |
    Test InitialWorkDirRequirement linking input files and capturing secondaryFiles
    on input and output.

- job: v1.0/rename-job.json
  output:
    outfile:
      class: File
      checksum: sha1$327fc7aedf4f6b69a42a7c8b808dc5a7aff61376
      location: fish.txt
      size: 1111
  tool: v1.0/rename.cwl
  doc: |
    Test InitialWorkDirRequirement with expression in filename.

- job: v1.0/wc-job.json
  output:
    output: 16
  tool: v1.0/wc4-tool.cwl
  doc: |
    Test inline expressions

- job: v1.0/schemadef-job.json
  output:
    output:
        location: output.txt
        size: 12
        class: File
        checksum: "sha1$f12e6cfe70f3253f70b0dbde17c692e7fb0f1e5e"
  tool: v1.0/schemadef-tool.cwl
  doc: |
    Test SchemaDefRequirement definition used in tool parameter

- job: v1.0/schemadef-job.json
  output:
    output:
        location: output.txt
        size: 12
        class: File
        checksum: "sha1$f12e6cfe70f3253f70b0dbde17c692e7fb0f1e5e"
  tool: v1.0/schemadef-wf.cwl
  doc: |
    Test SchemaDefRequirement definition used in workflow parameter

- job: v1.0/empty.json
  output: {
    "t1": {
        "bar": {
            "b az": 2,
            "b\"az": null,
            "b'az": true,
            "baz": "zab1",
            "buz": [
                "a",
                "b",
                "c"
            ]
        }
    },
    "t10": true,
    "t11": true,
    "t12": null,
    "t13": "-zab1",
    "t14": "-zab1",
    "t15": "-zab1",
    "t16": "-zab1",
    "t17": "zab1 zab1",
    "t18": "zab1 zab1",
    "t19": "zab1 zab1",
    "t2": {
        "b az": 2,
        "b\"az": null,
        "b'az": true,
        "baz": "zab1",
        "buz": [
            "a",
            "b",
            "c"
        ]
    },
    "t20": "zab1 zab1",
    "t21": "2 2",
    "t22": "true true",
    "t23": "true true",
    "t24": "null null",
    "t25": "b",
    "t26": "b b",
    "t3": {
        "b az": 2,
        "b\"az": null,
        "b'az": true,
        "baz": "zab1",
        "buz": [
            "a",
            "b",
            "c"
        ]
    },
    "t4": {
        "b az": 2,
        "b\"az": null,
        "b'az": true,
        "baz": "zab1",
        "buz": [
            "a",
            "b",
            "c"
        ]
    },
    "t5": "zab1",
    "t6": "zab1",
    "t7": "zab1",
    "t8": "zab1",
    "t9": 2,
    "t27": null,
    "t28": 3
    }
  tool: v1.0/params.cwl
  doc: |
    Test parameter evaluation, no support for JS expressions

- job: v1.0/empty.json
  output: {
    "t1": {
        "bar": {
            "b az": 2,
            "b\"az": null,
            "b'az": true,
            "baz": "zab1",
            "buz": [
                "a",
                "b",
                "c"
            ]
        }
    },
    "t10": true,
    "t11": true,
    "t12": null,
    "t13": "-zab1",
    "t14": "-zab1",
    "t15": "-zab1",
    "t16": "-zab1",
    "t17": "zab1 zab1",
    "t18": "zab1 zab1",
    "t19": "zab1 zab1",
    "t2": {
        "b az": 2,
        "b\"az": null,
        "b'az": true,
        "baz": "zab1",
        "buz": [
            "a",
            "b",
            "c"
        ]
    },
    "t20": "zab1 zab1",
    "t21": "2 2",
    "t22": "true true",
    "t23": "true true",
    "t24": "null null",
    "t25": "b",
    "t26": "b b",
    "t3": {
        "b az": 2,
        "b\"az": null,
        "b'az": true,
        "baz": "zab1",
        "buz": [
            "a",
            "b",
            "c"
        ]
    },
    "t4": {
        "b az": 2,
        "b\"az": null,
        "b'az": true,
        "baz": "zab1",
        "buz": [
            "a",
            "b",
            "c"
        ]
    },
    "t5": "zab1",
    "t6": "zab1",
    "t7": "zab1",
    "t8": "zab1",
    "t9": 2,
    "t27": null,
    "t28": 3
    }
  tool: v1.0/params2.cwl
  doc: |
    Test parameter evaluation, with support for JS expressions

- output: {}
  job: v1.0/cat-job.json
  tool: v1.0/metadata.cwl
  doc: Test metadata

- job: v1.0/formattest-job.json
  output:
    output:
        "location": "output.txt"
        "format": "http://edamontology.org/format_2330"
        "size": 1111
        "class": "File"
        "checksum": "sha1$97fe1b50b4582cebc7d853796ebd62e3e163aa3f"
  tool: v1.0/formattest.cwl
  doc: |
    Test simple format checking.

- job: v1.0/formattest2-job.json
  output:
    output:
        "location": "output.txt"
        "format": "http://edamontology.org/format_1929"
        "size": 12010
        "class": "File"
        "checksum": "sha1$971d88faeda85a796752ecf752b7e2e34f1337ce"
  tool: v1.0/formattest2.cwl
  doc: |
    Test format checking against ontology using subclassOf.

- job: v1.0/formattest2-job.json
  output:
    output:
        "location": "output.txt"
        "format": "http://edamontology.org/format_1929"
        "size": 12010
        "class": "File"
        "checksum": "sha1$971d88faeda85a796752ecf752b7e2e34f1337ce"
  tool: v1.0/formattest3.cwl
  doc: |
    Test format checking against ontology using equivalentClass.

- tool: v1.0/optional-output.cwl
  job: v1.0/cat-job.json
  output:
    optional_file: null
    output_file:
        location: output.txt
        size: 13
        class: "File"
        checksum: "sha1$47a013e660d408619d894b20806b1d5086aab03b"
  doc: |
    Test optional output file and optional secondaryFile on output.

- job: v1.0/step-valuefrom-wf.json
  output: {count_output: 16}
  tool: v1.0/step-valuefrom-wf.cwl
  doc: Test valueFrom on workflow step.

- job: v1.0/step-valuefrom-job.json
  output: {val: "3\n"}
  tool: v1.0/step-valuefrom2-wf.cwl
  doc: Test valueFrom on workflow step with multiple sources

- job: v1.0/step-valuefrom-job.json
  output: {val: "3\n"}
  tool: v1.0/step-valuefrom3-wf.cwl
  doc: Test valueFrom on workflow step referencing other inputs

- job: v1.0/record-output-job.json
  output:
    "orec": {
        "ofoo": {
            "location": "foo",
            "size": 1111,
            "class": "File",
            "checksum": "sha1$327fc7aedf4f6b69a42a7c8b808dc5a7aff61376"
        },
        "obar": {
            "location": "bar",
            "size": 12010,
            "class": "File",
            "checksum": "sha1$aeb3d11bdf536511649129f4077d5cda6a324118"
        }
    }
  tool: v1.0/record-output.cwl
  doc: Test record type output binding.

- job: v1.0/empty.json
  output: {
    "foo": {
        "location": "foo",
        "class": "File",
        "checksum": "sha1$f1d2d2f924e986ac86fdf7b36c94bcdf32beec15",
        "size": 4
    }
  }
  tool: v1.0/test-cwl-out.cwl
  doc: |
    Test support for reading cwl.output.json when running in a Docker container
    and just 'path' is provided.

- job: v1.0/empty.json
  output: {
    "foo": {
        "location": "foo",
        "class": "File",
        "checksum": "sha1$f1d2d2f924e986ac86fdf7b36c94bcdf32beec15",
        "size": 4
    }
  }
  tool: v1.0/test-cwl-out2.cwl
  doc: |
    Test support for reading cwl.output.json when running in a Docker container
    and just 'location' is provided.

- job: v1.0/abc.json
  output:
    files: [{
        "location": "a",
        "size": 0,
        "class": "File",
        "checksum": "sha1$da39a3ee5e6b4b0d3255bfef95601890afd80709"
    },
    {
        "location": "b",
        "size": 0,
        "class": "File",
        "checksum": "sha1$da39a3ee5e6b4b0d3255bfef95601890afd80709"
    },
    {
        "location": "c",
        "size": 0,
        "class": "File",
        "checksum": "sha1$da39a3ee5e6b4b0d3255bfef95601890afd80709"
    }]
  tool: v1.0/glob-expr-list.cwl
  doc: Test support for returning multiple glob patterns from expression

- job: v1.0/scatter-valuefrom-job1.json
  output:
    out: ["foo one one", "foo one two", "foo one three", "foo one four"]
  tool: v1.0/scatter-valuefrom-wf1.cwl
  doc: Test workflow scatter with single scatter parameter and valueFrom on step input

- job: v1.0/scatter-valuefrom-job2.json
  output:
    out: [["foo one one three", "foo one one four"], ["foo one two three", "foo one two four"]]
  tool: v1.0/scatter-valuefrom-wf2.cwl
  doc: Test workflow scatter with two scatter parameters and nested_crossproduct join method and valueFrom on step input

- job: v1.0/scatter-valuefrom-job2.json
  output:
    out: ["foo one one three", "foo one one four", "foo one two three", "foo one two four"]
  tool: "v1.0/scatter-valuefrom-wf3.cwl#main"
  doc: Test workflow scatter with two scatter parameters and flat_crossproduct join method and valueFrom on step input

- job: v1.0/scatter-valuefrom-job2.json
  output:
    out: ["foo one one three", "foo one two four"]
  tool: "v1.0/scatter-valuefrom-wf4.cwl#main"
  doc: Test workflow scatter with two scatter parameters and dotproduct join method and valueFrom on step input

- job: v1.0/scatter-valuefrom-job1.json
  output:
    out: ["foo one one", "foo two two", "foo three three", "foo four four"]
  tool: v1.0/scatter-valuefrom-wf5.cwl
  doc: Test workflow scatter with single scatter parameter and valueFrom on step input

- job: v1.0/conflict-job.json
  output: {
    "fileout": {
        "location": "out.txt",
        "checksum": "sha1$a2d8d6e7b28295dc9977dc3bdb652ddd480995f0",
        "class": "File",
        "size": 25
    }
  }
  tool: "v1.0/conflict-wf.cwl#collision"
  doc: Test workflow two input files with same name.

- job: v1.0/dir-job.yml
  output:
    "outlist": {
        "size": 20,
        "location": "output.txt",
        "checksum": "sha1$13cda8661796ae241da3a18668fb552161a72592",
        "class": "File"
    }
  tool: v1.0/dir.cwl
  doc: Test directory input with parameter reference

- job: v1.0/dir-job.yml
  output:
    "outlist": {
        "size": 20,
        "location": "output.txt",
        "checksum": "sha1$13cda8661796ae241da3a18668fb552161a72592",
        "class": "File"
    }
  tool: v1.0/dir2.cwl
  doc: Test directory input in Docker

- job: v1.0/dir3-job.yml
  output:
    "outdir": {
        "class": "Directory",
        "listing": [
            {
              "class": "File",
              "location": "hello.txt",
                "checksum": "sha1$47a013e660d408619d894b20806b1d5086aab03b",
                "size": 13
            },
            {
              "class": "File",
              "location": "goodbye.txt",
                "checksum": "sha1$dd0a4c4c49ba43004d6611771972b6cf969c1c01",
                "size": 24
            }
        ],
    }
  tool: v1.0/dir3.cwl
  doc: Test directory input in Docker

- job: v1.0/dir4-job.yml
  output: {
    "outlist": {
      "checksum": "sha1$13cda8661796ae241da3a18668fb552161a72592",
      "size": 20,
      "location": "output.txt",
      "class": "File"
    }
  }
  tool: v1.0/dir4.cwl
  doc: Test directories in secondaryFiles

- job: v1.0/dir-job.yml
  output: {
    "outlist": {
        "checksum": "sha1$907a866a3e0b7f1fc5a2222531c5fb9063704438",
        "size": 33,
        "location": "output.txt",
        "class": "File"
    }
  }
  tool: v1.0/dir5.cwl
  doc: Test dynamic initial work dir

- job: v1.0/stagefile-job.yml
  output: {
    "outfile": {
        "checksum": "sha1$b769c7b2e316edd4b5eb2d24799b2c1f9d8c86e6",
        "size": 1111,
        "location": "bob.txt",
        "class": "File"
    }
  }
  tool: v1.0/stagefile.cwl
  doc: Test writable staged files.

- job: v1.0/file-literal.yml
  output:
    output_file:
      class: File
      checksum: sha1$d0e04ff6c413c7d57f9a0ca0a33cd3ab52e2dd9c
      location: output.txt
      size: 18
  tool: v1.0/cat3-tool.cwl
  doc: Test file literal as input

- job: examples/arguments-job.yml
  output:
    classfile:
        checksum: sha1$e68df795c0686e9aa1a1195536bd900f5f417b18
        location: Hello.class
        class: File
        size: 184
  tool: examples/linkfile.cwl
  doc: Test expression in InitialWorkDir listing

- job: v1.0/wc-job.json
  output:
    b:
        checksum: sha1$c4cfd130e7578714e3eef91c1d6d90e0e0b9db3e
        location: whale.xtx
        class: File
        size: 21
  tool: v1.0/nameroot.cwl
  doc: Test nameroot/nameext expression in arguments, stdout

- job: v1.0/dir-job.yml
  output:
    "outlist": {
        "size": 20,
        "location": "output.txt",
        "checksum": "sha1$13cda8661796ae241da3a18668fb552161a72592",
        "class": "File"
    }
  tool: v1.0/dir6.cwl
  doc: Test directory input with inputBinding

- job: v1.0/nested-array-job.yml
  output:
    echo:
        checksum: sha1$3f786850e387550fdab836ed7e6dc881de23001b
        location: echo.txt
        class: File
        size: 2
  tool: v1.0/nested-array.cwl
  doc: Test command line generation of array-of-arrays

- job: v1.0/empty.json
  output: {}
  tool: v1.0/envvar.cwl
  doc: Test $HOME and $TMPDIR are set correctly

- job: v1.0/empty.json
  output: {}
  tool: v1.0/envvar2.cwl
  doc: Test $HOME and $TMPDIR are set correctly in Docker

- job: v1.0/empty.json
  output:
    "out": {
        "checksum": "sha1$7448d8798a4380162d4b56f9b452e2f6f9e24e7a",
        "location": "whatever.txt",
        "class": "File",
        "size": 2
    }
  tool: "v1.0/js-expr-req-wf.cwl#wf"
  doc: Test that expressionLib requirement of individual tool step overrides expressionLib of workflow.

- job: v1.0/initialworkdirrequirement-docker-out-job.json
  output:
    OUTPUT:
      "checksum": "sha1$aeb3d11bdf536511649129f4077d5cda6a324118"
      "location": "ref.fasta"
      "secondaryFiles": [{
        "checksum": "sha1$da39a3ee5e6b4b0d3255bfef95601890afd80709",
        "location": "ref.fasta.fai",
          "class": "File",
          "size": 0
      }]
      "class": "File"
      "size": 12010
  tool: v1.0/initialworkdirrequirement-docker-out.cwl
  doc: Test output of InitialWorkDir

- job: v1.0/wc-job.json
  output: {count_output: 16}
  tool: v1.0/count-lines10-wf.cwl
  doc: Test embedded subworkflow

- job: v1.0/docker-array-secondaryfiles-job.json
  output: {
    "bai_list": {
        "checksum": "sha1$081fc0e57d6efa5f75eeb237aab1d04031132be6",
        "location": "fai.list",
        "class": "File",
        "size": 386
    }
  }
  tool: v1.0/docker-array-secondaryfiles.cwl
  doc: Test secondaryFiles on array of files.

- job: v1.0/dir7.yml
  output: {
    "dir": {
        "location": "a_directory",
        "class": "Directory",
        "listing": [
            {
                "class": "File",
                "location": "whale.txt",
                "checksum": "sha1$327fc7aedf4f6b69a42a7c8b808dc5a7aff61376",
                "size": 1111
            },
            {
                "class": "File",
                "location": "hello.txt",
                "checksum": "sha1$47a013e660d408619d894b20806b1d5086aab03b",
                "size": 13
            }
        ]
    }
  }
  tool: v1.0/dir7.cwl
  doc: Test directory literal output created by ExpressionTool

- job: v1.0/empty.json
  output:
    lit:
      location: "a_file"
      class: "File"
      checksum: "sha1$fea23663b9c8ed71968f86415b5ec091bb111448"
      size: 19
  tool: v1.0/file-literal-ex.cwl
  doc: Test file literal output created by ExpressionTool

- job: v1.0/empty.json
  output:
    "thing": {
        "checksum": "sha1$da39a3ee5e6b4b0d3255bfef95601890afd80709",
        "location": "thing",
        "class": "File",
        "size": 0
    }
  tool: v1.0/docker-output-dir.cwl
  doc: Test dockerOutputDirectory

- job: v1.0/empty.json
  output:
    out:
      class: File
      checksum: sha1$b3ec4ed1749c207e52b3a6d08c59f31d83bff519
      location: out
      size: 15
  tool: v1.0/imported-hint.cwl
  doc: Test hints with $import

<<<<<<< HEAD
- output: {}
  job: v1.0/default_path_job.yml
  tool: v1.0/default_path.cwl
  doc: Test warning instead of error when default path is not found

- output:
    args: [-A,'2',-B,baz,-C,'10','9','8','7','6','5','4','3','2','1']
  job: v1.0/empty.json
  tool: v1.0/inline-js.cwl
  doc: Test InlineJavascriptRequirement with multiple expressions in the same tool

- job: v1.0/recursive-input-directory.yml
  output:
    output_dir: {
        "basename": "work_dir",
        "class": "Directory",
        "listing": [
            {
                "basename": "a",
                "checksum": "sha1$da39a3ee5e6b4b0d3255bfef95601890afd80709",
                "class": "File",
                "location": "work_dir/a",
                "size": 0
            },
            {
                "basename": "b",
                "checksum": "sha1$da39a3ee5e6b4b0d3255bfef95601890afd80709",
                "class": "File",
                "location": "work_dir/b",
                "size": 0
            },
            {
                "basename": "c",
                "class": "Directory",
                "listing": [
                    {
                        "basename": "d",
                        "checksum": "sha1$da39a3ee5e6b4b0d3255bfef95601890afd80709",
                        "class": "File",
                        "location": "work_dir/c/d",
                        "size": 0
                    }
                ],
                "location": "work_dir/c",
            },
            {
                "basename": "e",
                "checksum": "sha1$da39a3ee5e6b4b0d3255bfef95601890afd80709",
                "class": "File",
                "location": "work_dir/e",
                "size": 0
            },
        ],
        "location": "work_dir",
      }
    test_result: {
        "basename": "output.txt",
        "checksum": "sha1$da39a3ee5e6b4b0d3255bfef95601890afd80709",
        "class": "File",
        "location": "output.txt",
        "size": 0
      }
  tool: v1.0/recursive-input-directory.cwl
  doc: Test if a writable input directory is recursivly copied and writable

- output:
    out: "t\n"
  job: v1.0/empty.json
  tool: v1.0/null-defined.cwl
  doc: Test that missing parameters are null (not undefined) in expression

- output:
    out: "f\n"
  job: v1.0/cat-job.json
  tool: v1.0/null-defined.cwl
  doc: Test that provided parameter is not null in expression

- job: v1.0/revsort-job.json
  output:
    output:
      class: File
      checksum: sha1$b9214658cc453331b62c2282b772a5c063dbd284
      location: output.txt
      size: 1111
  tool: v1.0/revsort-packed.cwl#main
  doc: Test compound workflow document

- job: v1.0/basename-fields-job.yml
  output:
    extFile:
      checksum: sha1$301a72c82a835e1737caf30f94d0eec210c4d9f1
      class: File
      size: 5
      location: Any
      path: Any
    rootFile:
      checksum: sha1$b4a583c391e234cf210e1d576f68f674c8ad7ecd
      class: File
      size: 10
      location: Any
      path: Any
  tool: v1.0/basename-fields-test.cwl
  doc: Test that nameroot and nameext are generated from basename at execution time by the runner

- job: v1.0/wc-job.json
  output: {}
  tool: v1.0/initialwork-path.cwl
  doc: Test that file path in $(inputs) for initialworkdir is in $(outdir).

- job: v1.0/count-lines6-job.json
  output:
    count_output: 34
  tool: v1.0/count-lines12-wf.cwl
  doc: |
    Test single step workflow with Scatter step and two data links connected to
    same input, flattened merge behavior. Workflow inputs are set as list

- job: v1.0/sum-job.json
  output:
    result: 12
  tool: v1.0/sum-wf.cwl
  doc: Test step input with multiple sources with multiple types
=======
- job: v1.0/empty.json
  output: {
    "stderr_file": {
        "checksum": "sha1$da39a3ee5e6b4b0d3255bfef95601890afd80709",
        "location": Any,
        "class": "File",
        "size": 0
    },
    "stdout_file": {
        "checksum": "sha1$1555252d52d4ec3262538a4426a83a99cfff4402",
        "location": Any,
        "class": "File",
        "size": 9
    }
  }
  tool: v1.0/shellchar.cwl
  doc: "Test that shell directives are not interpreted."

- job: v1.0/empty.json
  output: {
    "stderr_file": {
        "checksum": "sha1$da39a3ee5e6b4b0d3255bfef95601890afd80709",
        "location": Any,
        "class": "File",
        "size": 0
    },
    "stdout_file": {
        "checksum": "sha1$1555252d52d4ec3262538a4426a83a99cfff4402",
        "location": Any,
        "class": "File",
        "size": 9
    }
  }
  tool: v1.0/shellchar2.cwl
  doc: "Test that shell directives are quoted."
>>>>>>> a808742f
<|MERGE_RESOLUTION|>--- conflicted
+++ resolved
@@ -1001,7 +1001,6 @@
   tool: v1.0/imported-hint.cwl
   doc: Test hints with $import
 
-<<<<<<< HEAD
 - output: {}
   job: v1.0/default_path_job.yml
   tool: v1.0/default_path.cwl
@@ -1124,7 +1123,7 @@
     result: 12
   tool: v1.0/sum-wf.cwl
   doc: Test step input with multiple sources with multiple types
-=======
+
 - job: v1.0/empty.json
   output: {
     "stderr_file": {
@@ -1159,5 +1158,4 @@
     }
   }
   tool: v1.0/shellchar2.cwl
-  doc: "Test that shell directives are quoted."
->>>>>>> a808742f
+  doc: "Test that shell directives are quoted."