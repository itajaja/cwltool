- job: v1.0/bwa-mem-job.json
  tool: v1.0/bwa-mem-tool.cwl
  output:
    args: [bwa, mem, -t, '4', -I, '1,2,3,4', -m, '3',
      chr20.fa,
      example_human_Illumina.pe_1.fastq,
      example_human_Illumina.pe_2.fastq]
  doc: General test of command line generation

- output:
    args: [bwa, mem, chr20.fa,
      "-XXX",
      "-YYY", example_human_Illumina.pe_1.fastq,
      "-YYY", example_human_Illumina.pe_2.fastq]
  job: v1.0/bwa-mem-job.json
  tool: v1.0/binding-test.cwl
  doc: Test nested prefixes with arrays

- output:
    args: [tmap, mapall, stage1, map1, --min-seq-length, '20', map2, --min-seq-length,
    '20', stage2, map1, --max-seq-length, '20', --min-seq-length, '10', --seed-length,
    '16', map2, --max-seed-hits, '-1', --max-seq-length, '20', --min-seq-length, '10']
  job: v1.0/tmap-job.json
  tool: v1.0/tmap-tool.cwl
  doc: Test nested command line bindings

- output:
    args: [cat, hello.txt]
  job: v1.0/cat-job.json
  tool: v1.0/cat1-testcli.cwl
  doc: Test command line with optional input (missing)

- output:
    args: [cat, -n, hello.txt]
  job: v1.0/cat-n-job.json
  tool: v1.0/cat1-testcli.cwl
  doc: Test command line with optional input (provided)

- output:
    "foo": {
        "checksum": "sha1$63da67422622fbf9251a046d7a34b7ea0fd4fead",
        "class": "File",
        "location": "foo.txt",
        "size": 22
    }
  job: v1.0/cat-job.json
  tool: v1.0/template-tool.cwl
  doc: Test InitialWorkDirRequirement ExpressionEngineRequirement.engineConfig feature

- job: v1.0/cat-job.json
  output:
    output_file:
      class: File
      checksum: sha1$47a013e660d408619d894b20806b1d5086aab03b
      location: output.txt
      size: 13
  tool: v1.0/cat3-tool.cwl
  doc: Test command execution in Docker with stdout redirection

- job: v1.0/cat-job.json
  tool: v1.0/cat3-tool-shortcut.cwl
  output:
    output_file:
      class: File
      checksum: sha1$47a013e660d408619d894b20806b1d5086aab03b
      location: Any
      size: 13
  doc: Test command execution in Docker with simplified syntax stdout redirection

- job: v1.0/cat-job.json
  output:
    output_file:
      class: File
      checksum: sha1$47a013e660d408619d894b20806b1d5086aab03b
      location: cat-out
      size: 13
  tool: v1.0/cat3-tool-mediumcut.cwl
  doc: Test command execution in Docker with stdout redirection

- job: v1.0/empty.json
  tool: v1.0/stderr.cwl
  doc: Test command line with stderr redirection
  output:
    output_file:
      class: File
      checksum: sha1$f1d2d2f924e986ac86fdf7b36c94bcdf32beec15
      size: 4
      location: error.txt

- job: v1.0/empty.json
  tool: v1.0/stderr-shortcut.cwl
  doc: Test command line with stderr redirection, brief syntax
  output:
    output_file:
      class: File
      checksum: sha1$f1d2d2f924e986ac86fdf7b36c94bcdf32beec15
      size: 4
      location: Any

- output:
    output_file:
      class: File
      size: 4
      checksum: sha1$f1d2d2f924e986ac86fdf7b36c94bcdf32beec15
      location: std.err
  job: v1.0/empty.json
  tool: v1.0/stderr-mediumcut.cwl
  doc: Test command line with stderr redirection, named brief syntax

- job: v1.0/cat-job.json
  output:
    output_txt:
      class: File
      checksum: sha1$47a013e660d408619d894b20806b1d5086aab03b
      location: output.txt
      size: 13
  tool: v1.0/cat4-tool.cwl
  doc: Test command execution in Docker with stdin and stdout redirection

- job: v1.0/empty.json
  tool: v1.0/null-expression1-tool.cwl
  output:
    output: 1
  doc: Test default usage of Any in expressions.

- job: v1.0/null-expression1-job.json
  tool: v1.0/null-expression1-tool.cwl
  output:
    output: 2
  doc: Test explicitly passing null to Any type inputs with default values.

- job: v1.0/null-expression2-job.json
  tool: v1.0/null-expression1-tool.cwl
  output:
    output: 2
  doc: Testing the string 'null' does not trip up an Any with a default value.

## TODO: Upgrade framework to allow specifying negative tests.
# - job: v1.0/empty.json
#   tool: v1.0/null-expression2-tool.cwl
#   failure: true
#   doc: Test Any without defaults can be unspecified.

# - job: v1.0/null-expression1-job.json
#   tool: v1.0/null-expression2-tool.cwl
#   failure: true
#   doc: Test explicitly passing null to Any type without a default value.

- job: v1.0/null-expression2-job.json
  tool: v1.0/null-expression2-tool.cwl
  output:
    output: 2
  doc: Testing the string 'null' does not trip up an Any without a default value.

- job: v1.0/wc-job.json
  output:
    output:
      checksum: sha1$3596ea087bfdaf52380eae441077572ed289d657
      class: File
      location: output
      size: 3
  tool: v1.0/wc-tool.cwl
  doc: Test command execution in with stdin and stdout redirection

- job: v1.0/parseInt-job.json
  output: {output: 42}
  tool: v1.0/parseInt-tool.cwl
  doc: Test ExpressionTool with Docker-based expression engine

- job: v1.0/wc-job.json
  output: {output: 16}
  tool: v1.0/wc2-tool.cwl
  doc: Test outputEval to transform output

- job: v1.0/wc-job.json
  output: {count_output: 16}
  tool: v1.0/count-lines1-wf.cwl
  doc: Test two step workflow with imported tools

- job: v1.0/wc-job.json
  output: {count_output: 16}
  tool: v1.0/count-lines2-wf.cwl
  doc: Test two step workflow with inline tools

- job: v1.0/count-lines3-job.json
  output:
    count_output: [16, 1]
  tool: v1.0/count-lines3-wf.cwl
  doc: Test single step workflow with Scatter step

- job: v1.0/count-lines4-job.json
  output:
    count_output: [16, 1]
  tool: v1.0/count-lines4-wf.cwl
  doc: |
    Test single step workflow with Scatter step and two data links connected to
    same input, default merge behavior

- job: v1.0/count-lines6-job.json
  output:
    count_output: [32, 2]
  tool: v1.0/count-lines6-wf.cwl
  doc: |
    Test single step workflow with Scatter step and two data links connected to
    same input, nested merge behavior

- job: v1.0/count-lines6-job.json
  output:
    count_output: 34
  tool: v1.0/count-lines7-wf.cwl
  doc: |
    Test single step workflow with Scatter step and two data links connected to
    same input, flattened merge behavior

- job: v1.0/empty.json
  output: {count_output: 1}
  tool: v1.0/count-lines5-wf.cwl
  doc: Test workflow with default value for input parameter (missing)

- job: v1.0/wc-job.json
  output: {count_output: 16}
  tool: v1.0/count-lines5-wf.cwl
  doc: Test workflow with default value for input parameter (provided)

- job: v1.0/env-job.json
  output:
    out:
      class: File
      checksum: sha1$b3ec4ed1749c207e52b3a6d08c59f31d83bff519
      location: out
      size: 15
  tool: v1.0/env-tool1.cwl
  doc: Test EnvVarRequirement

- job: v1.0/scatter-job1.json
  output:
    out: ["foo one", "foo two", "foo three", "foo four"]
  tool: v1.0/scatter-wf1.cwl
  doc: Test workflow scatter with single scatter parameter

- job: v1.0/scatter-job2.json
  output:
    out: [["foo one three", "foo one four"], ["foo two three", "foo two four"]]
  tool: v1.0/scatter-wf2.cwl
  doc: Test workflow scatter with two scatter parameters and nested_crossproduct join method

- job: v1.0/scatter-job2.json
  output:
    out: ["foo one three", "foo one four", "foo two three", "foo two four"]
  tool: "v1.0/scatter-wf3.cwl#main"
  doc: Test workflow scatter with two scatter parameters and flat_crossproduct join method

- job: v1.0/scatter-job2.json
  output:
    out: ["foo one three", "foo two four"]
  tool: "v1.0/scatter-wf4.cwl#main"
  doc: Test workflow scatter with two scatter parameters and dotproduct join method

- tool: v1.0/echo-tool.cwl
  job: v1.0/env-job.json
  output:
    {"out": "hello test env\n"}
  doc: Test Any type input parameter

- job: v1.0/wc-job.json
  output: {count_output: 16}
  tool: v1.0/count-lines8-wf.cwl
  doc: Test nested workflow

- job: v1.0/env-job.json
  output:
    out:
      class: File
      checksum: sha1$b3ec4ed1749c207e52b3a6d08c59f31d83bff519
      location: out
      size: 15
  tool: v1.0/env-wf1.cwl
  doc: Test requirement priority

- job: v1.0/env-job.json
  output:
    out:
      class: File
      checksum: sha1$cdc1e84968261d6a7575b5305945471f8be199b6
      location: out
      size: 9
  tool: v1.0/env-wf2.cwl
  doc: Test requirements override hints

- job: v1.0/env-job.json
  output:
    out:
      class: File
      checksum: sha1$cdc1e84968261d6a7575b5305945471f8be199b6
      location: out
      size: 9
  tool: v1.0/env-wf3.cwl
  doc: Test requirements on workflow steps

- job: v1.0/empty.json
  output: {count_output: 16}
  tool: v1.0/count-lines9-wf.cwl
  doc: Test default value on input parameter

- job: v1.0/revsort-job.json
  output:
    output:
      class: File
      checksum: sha1$b9214658cc453331b62c2282b772a5c063dbd284
      location: output.txt
      size: 1111
  tool: v1.0/revsort.cwl
  doc: Test sample workflows from the specification

- job: v1.0/cat-job.json
  output:
    output_file:
      class: File
      checksum: sha1$47a013e660d408619d894b20806b1d5086aab03b
      location: output.txt
      size: 13
  tool: v1.0/cat5-tool.cwl
  doc: Test unknown hints are ignored.

- job: v1.0/search-job.json
  output:
    outfile:
      class: File
      checksum: sha1$e2dc9daaef945ac15f01c238ed2f1660f60909a0
      location: result.txt
      size: 142
    indexedfile: {
        "location": "input.txt",
        "class": "File",
        "checksum": "sha1$327fc7aedf4f6b69a42a7c8b808dc5a7aff61376",
        "secondaryFiles": [
            {
                "location": "input.txt.idx1",
                "class": "File",
                "checksum": "sha1$553f3a09003a9f69623f03bec13c0b078d706023",
                "size": 1500
            },
            {
                "location": "input.idx2",
                "class": "File",
                "checksum": "sha1$da39a3ee5e6b4b0d3255bfef95601890afd80709",
                "size": 0
            },
            {
                "location": "input.txt.idx3",
                "class": "File",
                "checksum": "sha1$da39a3ee5e6b4b0d3255bfef95601890afd80709",
                "size": 0
            },
            {
                "location": "input.txt.idx4",
                "class": "File",
                "checksum": "sha1$da39a3ee5e6b4b0d3255bfef95601890afd80709",
                "size": 0
            },
            {
                "location": "input.txt.idx5",
                "class": "File",
                "checksum": "sha1$da39a3ee5e6b4b0d3255bfef95601890afd80709",
                "size": 0
            }
        ],
        "size": 1111
    }
  tool: "v1.0/search.cwl#main"
  doc: |
    Test InitialWorkDirRequirement linking input files and capturing secondaryFiles
    on input and output.

- job: v1.0/rename-job.json
  output:
    outfile:
      class: File
      checksum: sha1$327fc7aedf4f6b69a42a7c8b808dc5a7aff61376
      location: fish.txt
      size: 1111
  tool: v1.0/rename.cwl
  doc: |
    Test InitialWorkDirRequirement with expression in filename.

- job: v1.0/wc-job.json
  output:
    output: 16
  tool: v1.0/wc4-tool.cwl
  doc: |
    Test inline expressions

- job: v1.0/schemadef-job.json
  output:
    output:
        location: output.txt
        size: 12
        class: File
        checksum: "sha1$f12e6cfe70f3253f70b0dbde17c692e7fb0f1e5e"
  tool: v1.0/schemadef-tool.cwl
  doc: |
    Test SchemaDefRequirement definition used in tool parameter

- job: v1.0/schemadef-job.json
  output:
    output:
        location: output.txt
        size: 12
        class: File
        checksum: "sha1$f12e6cfe70f3253f70b0dbde17c692e7fb0f1e5e"
  tool: v1.0/schemadef-wf.cwl
  doc: |
    Test SchemaDefRequirement definition used in workflow parameter

- job: v1.0/empty.json
  output: {
    "t1": {
        "bar": {
            "b az": 2,
            "b\"az": null,
            "b'az": true,
            "baz": "zab1",
            "buz": [
                "a",
                "b",
                "c"
            ]
        }
    },
    "t10": true,
    "t11": true,
    "t12": null,
    "t13": "-zab1",
    "t14": "-zab1",
    "t15": "-zab1",
    "t16": "-zab1",
    "t17": "zab1 zab1",
    "t18": "zab1 zab1",
    "t19": "zab1 zab1",
    "t2": {
        "b az": 2,
        "b\"az": null,
        "b'az": true,
        "baz": "zab1",
        "buz": [
            "a",
            "b",
            "c"
        ]
    },
    "t20": "zab1 zab1",
    "t21": "2 2",
    "t22": "true true",
    "t23": "true true",
    "t24": "null null",
    "t25": "b",
    "t26": "b b",
    "t3": {
        "b az": 2,
        "b\"az": null,
        "b'az": true,
        "baz": "zab1",
        "buz": [
            "a",
            "b",
            "c"
        ]
    },
    "t4": {
        "b az": 2,
        "b\"az": null,
        "b'az": true,
        "baz": "zab1",
        "buz": [
            "a",
            "b",
            "c"
        ]
    },
    "t5": "zab1",
    "t6": "zab1",
    "t7": "zab1",
    "t8": "zab1",
    "t9": 2,
    "t27": null,
    "t28": 3
    }
  tool: v1.0/params.cwl
  doc: |
    Test parameter evaluation, no support for JS expressions

- job: v1.0/empty.json
  output: {
    "t1": {
        "bar": {
            "b az": 2,
            "b\"az": null,
            "b'az": true,
            "baz": "zab1",
            "buz": [
                "a",
                "b",
                "c"
            ]
        }
    },
    "t10": true,
    "t11": true,
    "t12": null,
    "t13": "-zab1",
    "t14": "-zab1",
    "t15": "-zab1",
    "t16": "-zab1",
    "t17": "zab1 zab1",
    "t18": "zab1 zab1",
    "t19": "zab1 zab1",
    "t2": {
        "b az": 2,
        "b\"az": null,
        "b'az": true,
        "baz": "zab1",
        "buz": [
            "a",
            "b",
            "c"
        ]
    },
    "t20": "zab1 zab1",
    "t21": "2 2",
    "t22": "true true",
    "t23": "true true",
    "t24": "null null",
    "t25": "b",
    "t26": "b b",
    "t3": {
        "b az": 2,
        "b\"az": null,
        "b'az": true,
        "baz": "zab1",
        "buz": [
            "a",
            "b",
            "c"
        ]
    },
    "t4": {
        "b az": 2,
        "b\"az": null,
        "b'az": true,
        "baz": "zab1",
        "buz": [
            "a",
            "b",
            "c"
        ]
    },
    "t5": "zab1",
    "t6": "zab1",
    "t7": "zab1",
    "t8": "zab1",
    "t9": 2,
    "t27": null,
    "t28": 3
    }
  tool: v1.0/params2.cwl
  doc: |
    Test parameter evaluation, with support for JS expressions

- output: {}
  job: v1.0/cat-job.json
  tool: v1.0/metadata.cwl
  doc: Test metadata

- job: v1.0/formattest-job.json
  output:
    output:
        "location": "output.txt"
        "format": "http://edamontology.org/format_2330"
        "size": 1111
        "class": "File"
        "checksum": "sha1$97fe1b50b4582cebc7d853796ebd62e3e163aa3f"
  tool: v1.0/formattest.cwl
  doc: |
    Test simple format checking.

- job: v1.0/formattest2-job.json
  output:
    output:
        "location": "output.txt"
        "format": "http://edamontology.org/format_1929"
        "size": 12010
        "class": "File"
        "checksum": "sha1$971d88faeda85a796752ecf752b7e2e34f1337ce"
  tool: v1.0/formattest2.cwl
  doc: |
    Test format checking against ontology using subclassOf.

- job: v1.0/formattest2-job.json
  output:
    output:
        "location": "output.txt"
        "format": "http://edamontology.org/format_1929"
        "size": 12010
        "class": "File"
        "checksum": "sha1$971d88faeda85a796752ecf752b7e2e34f1337ce"
  tool: v1.0/formattest3.cwl
  doc: |
    Test format checking against ontology using equivalentClass.

- tool: v1.0/optional-output.cwl
  job: v1.0/cat-job.json
  output:
    optional_file: null
    output_file:
        location: output.txt
        size: 13
        class: "File"
        checksum: "sha1$47a013e660d408619d894b20806b1d5086aab03b"
  doc: |
    Test optional output file and optional secondaryFile on output.

- job: v1.0/step-valuefrom-wf.json
  output: {count_output: 16}
  tool: v1.0/step-valuefrom-wf.cwl
  doc: Test valueFrom on workflow step.

- job: v1.0/step-valuefrom-job.json
  output: {val: "3\n"}
  tool: v1.0/step-valuefrom2-wf.cwl
  doc: Test valueFrom on workflow step with multiple sources

- job: v1.0/step-valuefrom-job.json
  output: {val: "3\n"}
  tool: v1.0/step-valuefrom3-wf.cwl
  doc: Test valueFrom on workflow step referencing other inputs

- job: v1.0/record-output-job.json
  output:
    "orec": {
        "ofoo": {
            "location": "foo",
            "size": 1111,
            "class": "File",
            "checksum": "sha1$327fc7aedf4f6b69a42a7c8b808dc5a7aff61376"
        },
        "obar": {
            "location": "bar",
            "size": 12010,
            "class": "File",
            "checksum": "sha1$aeb3d11bdf536511649129f4077d5cda6a324118"
        }
    }
  tool: v1.0/record-output.cwl
  doc: Test record type output binding.

- job: v1.0/empty.json
  output: {
    "foo": {
        "location": "foo",
        "class": "File",
        "checksum": "sha1$f1d2d2f924e986ac86fdf7b36c94bcdf32beec15",
        "size": 4
    }
  }
  tool: v1.0/test-cwl-out.cwl
  doc: |
    Test support for reading cwl.output.json when running in a Docker container
    and just 'path' is provided.

- job: v1.0/empty.json
  output: {
    "foo": {
        "location": "foo",
        "class": "File",
        "checksum": "sha1$f1d2d2f924e986ac86fdf7b36c94bcdf32beec15",
        "size": 4
    }
  }
  tool: v1.0/test-cwl-out2.cwl
  doc: |
    Test support for reading cwl.output.json when running in a Docker container
    and just 'location' is provided.

- job: v1.0/abc.json
  output:
    files: [{
        "location": "a",
        "size": 0,
        "class": "File",
        "checksum": "sha1$da39a3ee5e6b4b0d3255bfef95601890afd80709"
    },
    {
        "location": "b",
        "size": 0,
        "class": "File",
        "checksum": "sha1$da39a3ee5e6b4b0d3255bfef95601890afd80709"
    },
    {
        "location": "c",
        "size": 0,
        "class": "File",
        "checksum": "sha1$da39a3ee5e6b4b0d3255bfef95601890afd80709"
    }]
  tool: v1.0/glob-expr-list.cwl
  doc: Test support for returning multiple glob patterns from expression

- job: v1.0/scatter-valuefrom-job1.json
  output:
    out: ["foo one one", "foo one two", "foo one three", "foo one four"]
  tool: v1.0/scatter-valuefrom-wf1.cwl
  doc: Test workflow scatter with single scatter parameter and valueFrom on step input

- job: v1.0/scatter-valuefrom-job2.json
  output:
    out: [["foo one one three", "foo one one four"], ["foo one two three", "foo one two four"]]
  tool: v1.0/scatter-valuefrom-wf2.cwl
  doc: Test workflow scatter with two scatter parameters and nested_crossproduct join method and valueFrom on step input

- job: v1.0/scatter-valuefrom-job2.json
  output:
    out: ["foo one one three", "foo one one four", "foo one two three", "foo one two four"]
  tool: "v1.0/scatter-valuefrom-wf3.cwl#main"
  doc: Test workflow scatter with two scatter parameters and flat_crossproduct join method and valueFrom on step input

- job: v1.0/scatter-valuefrom-job2.json
  output:
    out: ["foo one one three", "foo one two four"]
  tool: "v1.0/scatter-valuefrom-wf4.cwl#main"
  doc: Test workflow scatter with two scatter parameters and dotproduct join method and valueFrom on step input

- job: v1.0/scatter-valuefrom-job1.json
  output:
    out: ["foo one one", "foo two two", "foo three three", "foo four four"]
  tool: v1.0/scatter-valuefrom-wf5.cwl
  doc: Test workflow scatter with single scatter parameter and valueFrom on step input

- job: v1.0/conflict-job.json
  output: {
    "fileout": {
        "location": "out.txt",
        "checksum": "sha1$a2d8d6e7b28295dc9977dc3bdb652ddd480995f0",
        "class": "File",
        "size": 25
    }
  }
  tool: "v1.0/conflict-wf.cwl#collision"
  doc: Test workflow two input files with same name.

- job: v1.0/dir-job.yml
  output:
    "outlist": {
        "size": 20,
        "location": "output.txt",
        "checksum": "sha1$13cda8661796ae241da3a18668fb552161a72592",
        "class": "File"
    }
  tool: v1.0/dir.cwl
  doc: Test directory input with parameter reference

- job: v1.0/dir-job.yml
  output:
    "outlist": {
        "size": 20,
        "location": "output.txt",
        "checksum": "sha1$13cda8661796ae241da3a18668fb552161a72592",
        "class": "File"
    }
  tool: v1.0/dir2.cwl
  doc: Test directory input in Docker

- job: v1.0/dir3-job.yml
  output:
    "outdir": {
        "class": "Directory",
        "listing": [
            {
              "class": "File",
              "location": "hello.txt",
                "checksum": "sha1$47a013e660d408619d894b20806b1d5086aab03b",
                "size": 13
            },
            {
              "class": "File",
              "location": "goodbye.txt",
                "checksum": "sha1$dd0a4c4c49ba43004d6611771972b6cf969c1c01",
                "size": 24
            }
        ],
    }
  tool: v1.0/dir3.cwl
  doc: Test directory input in Docker

- job: v1.0/dir4-job.yml
  output: {
    "outlist": {
      "checksum": "sha1$13cda8661796ae241da3a18668fb552161a72592",
      "size": 20,
      "location": "output.txt",
      "class": "File"
    }
  }
  tool: v1.0/dir4.cwl
  doc: Test directories in secondaryFiles

- job: v1.0/dir-job.yml
  output: {
    "outlist": {
        "checksum": "sha1$907a866a3e0b7f1fc5a2222531c5fb9063704438",
        "size": 33,
        "location": "output.txt",
        "class": "File"
    }
  }
  tool: v1.0/dir5.cwl
  doc: Test dynamic initial work dir

- job: v1.0/stagefile-job.yml
  output: {
    "outfile": {
        "checksum": "sha1$b769c7b2e316edd4b5eb2d24799b2c1f9d8c86e6",
        "size": 1111,
        "location": "bob.txt",
        "class": "File"
    }
  }
  tool: v1.0/stagefile.cwl
  doc: Test writable staged files.

- job: v1.0/file-literal.yml
  output:
    output_file:
      class: File
      checksum: sha1$d0e04ff6c413c7d57f9a0ca0a33cd3ab52e2dd9c
      location: output.txt
      size: 18
  tool: v1.0/cat3-tool.cwl
  doc: Test file literal as input

- job: examples/arguments-job.yml
  output:
    classfile:
        checksum: sha1$e68df795c0686e9aa1a1195536bd900f5f417b18
        location: Hello.class
        class: File
        size: 184
  tool: examples/linkfile.cwl
  doc: Test expression in InitialWorkDir listing

- job: v1.0/wc-job.json
  output:
    b:
        checksum: sha1$c4cfd130e7578714e3eef91c1d6d90e0e0b9db3e
        location: whale.xtx
        class: File
        size: 21
  tool: v1.0/nameroot.cwl
  doc: Test nameroot/nameext expression in arguments, stdout

- job: v1.0/dir-job.yml
  output:
    "outlist": {
        "size": 20,
        "location": "output.txt",
        "checksum": "sha1$13cda8661796ae241da3a18668fb552161a72592",
        "class": "File"
    }
  tool: v1.0/dir6.cwl
  doc: Test directory input with inputBinding

- job: v1.0/nested-array-job.yml
  output:
    echo:
        checksum: sha1$3f786850e387550fdab836ed7e6dc881de23001b
        location: echo.txt
        class: File
        size: 2
  tool: v1.0/nested-array.cwl
  doc: Test command line generation of array-of-arrays

- job: v1.0/empty.json
  output: {}
  tool: v1.0/envvar.cwl
  doc: Test $HOME and $TMPDIR are set correctly

- job: v1.0/empty.json
  output: {}
  tool: v1.0/envvar2.cwl
  doc: Test $HOME and $TMPDIR are set correctly in Docker

- job: v1.0/empty.json
  output:
    "out": {
        "checksum": "sha1$7448d8798a4380162d4b56f9b452e2f6f9e24e7a",
        "location": "whatever.txt",
        "class": "File",
        "size": 2
    }
  tool: "v1.0/js-expr-req-wf.cwl#wf"
  doc: Test that expressionLib requirement of individual tool step overrides expressionLib of workflow.

- job: v1.0/initialworkdirrequirement-docker-out-job.json
  output:
    OUTPUT:
      "checksum": "sha1$aeb3d11bdf536511649129f4077d5cda6a324118"
      "location": "ref.fasta"
      "secondaryFiles": [{
        "checksum": "sha1$da39a3ee5e6b4b0d3255bfef95601890afd80709",
        "location": "ref.fasta.fai",
          "class": "File",
          "size": 0
      }]
      "class": "File"
      "size": 12010
  tool: v1.0/initialworkdirrequirement-docker-out.cwl
  doc: Test output of InitialWorkDir

- job: v1.0/wc-job.json
  output: {count_output: 16}
  tool: v1.0/count-lines10-wf.cwl
  doc: Test embedded subworkflow

- job: v1.0/docker-array-secondaryfiles-job.json
  output: {
    "bai_list": {
        "checksum": "sha1$081fc0e57d6efa5f75eeb237aab1d04031132be6",
        "location": "fai.list",
        "class": "File",
        "size": 386
    }
  }
  tool: v1.0/docker-array-secondaryfiles.cwl
  doc: Test secondaryFiles on array of files.

- job: v1.0/dir7.yml
  output: {
    "dir": {
        "location": "a_directory",
        "class": "Directory",
        "listing": [
            {
                "class": "File",
                "location": "whale.txt",
                "checksum": "sha1$327fc7aedf4f6b69a42a7c8b808dc5a7aff61376",
                "size": 1111
            },
            {
                "class": "File",
                "location": "hello.txt",
                "checksum": "sha1$47a013e660d408619d894b20806b1d5086aab03b",
                "size": 13
            }
        ]
    }
  }
  tool: v1.0/dir7.cwl
  doc: Test directory literal output created by ExpressionTool

- job: v1.0/empty.json
  output:
    lit:
      location: "a_file"
      class: "File"
      checksum: "sha1$fea23663b9c8ed71968f86415b5ec091bb111448"
      size: 19
  tool: v1.0/file-literal-ex.cwl
  doc: Test file literal output created by ExpressionTool

- job: v1.0/empty.json
  output:
    "thing": {
        "checksum": "sha1$da39a3ee5e6b4b0d3255bfef95601890afd80709",
        "location": "thing",
        "class": "File",
        "size": 0
    }
  tool: v1.0/docker-output-dir.cwl
  doc: Test dockerOutputDirectory

- job: v1.0/empty.json
  output:
    out:
      class: File
      checksum: sha1$b3ec4ed1749c207e52b3a6d08c59f31d83bff519
      location: out
      size: 15
  tool: v1.0/imported-hint.cwl
  doc: Test hints with $import

<<<<<<< HEAD
- output: {}
  job: v1.0/default_path_job.yml
  tool: v1.0/default_path.cwl
  doc: Test warning instead of error when default path is not found

- output:
    args: [-A,'2',-B,baz,-C,'10','9','8','7','6','5','4','3','2','1']
  job: v1.0/empty.json
  tool: v1.0/inline-js.cwl
  doc: Test InlineJavascriptRequirement with multiple expressions in the same tool
=======
- job: v1.0/sum-job.json
  output:
    result: 12
  tool: v1.0/sum-wf.cwl
  doc: Test step input with multiple sources with multiple types
>>>>>>> 961986bd
<|MERGE_RESOLUTION|>--- conflicted
+++ resolved
@@ -986,7 +986,6 @@
   tool: v1.0/imported-hint.cwl
   doc: Test hints with $import
 
-<<<<<<< HEAD
 - output: {}
   job: v1.0/default_path_job.yml
   tool: v1.0/default_path.cwl
@@ -997,10 +996,9 @@
   job: v1.0/empty.json
   tool: v1.0/inline-js.cwl
   doc: Test InlineJavascriptRequirement with multiple expressions in the same tool
-=======
+
 - job: v1.0/sum-job.json
   output:
     result: 12
   tool: v1.0/sum-wf.cwl
-  doc: Test step input with multiple sources with multiple types
->>>>>>> 961986bd
+  doc: Test step input with multiple sources with multiple types