- job: v1.0/bwa-mem-job.json
  tool: v1.0/bwa-mem-tool.cwl
  output:
    args: [bwa, mem, -t, '4', -I, '1,2,3,4', -m, '3',
      chr20.fa,
      example_human_Illumina.pe_1.fastq,
      example_human_Illumina.pe_2.fastq]
  doc: General test of command line generation

- output:
    args: [bwa, mem, chr20.fa,
      "-XXX",
      "-YYY", example_human_Illumina.pe_1.fastq,
      "-YYY", example_human_Illumina.pe_2.fastq]
  job: v1.0/bwa-mem-job.json
  tool: v1.0/binding-test.cwl
  doc: Test nested prefixes with arrays

- output:
    args: [tmap, mapall, stage1, map1, --min-seq-length, '20', map2, --min-seq-length,
    '20', stage2, map1, --max-seq-length, '20', --min-seq-length, '10', --seed-length,
    '16', map2, --max-seed-hits, '-1', --max-seq-length, '20', --min-seq-length, '10']
  job: v1.0/tmap-job.json
  tool: v1.0/tmap-tool.cwl
  doc: Test nested command line bindings

- output:
    args: [cat, hello.txt]
  job: v1.0/cat-job.json
  tool: v1.0/cat1-testcli.cwl
  doc: Test command line with optional input (missing)

- output:
    args: [cat, -n, hello.txt]
  job: v1.0/cat-n-job.json
  tool: v1.0/cat1-testcli.cwl
  doc: Test command line with optional input (provided)

- output:
    "foo": {
        "checksum": "sha1$63da67422622fbf9251a046d7a34b7ea0fd4fead",
        "class": "File",
        "location": "foo.txt",
        "size": 22
    }
  job: v1.0/cat-job.json
  tool: v1.0/template-tool.cwl
  doc: Test InitialWorkDirRequirement ExpressionEngineRequirement.engineConfig feature

- job: v1.0/cat-job.json
  output:
    output_file:
      class: File
      checksum: sha1$47a013e660d408619d894b20806b1d5086aab03b
      location: output.txt
      size: 13
  tool: v1.0/cat3-tool.cwl
  doc: Test command execution in Docker with stdout redirection

- job: v1.0/cat-job.json
  tool: v1.0/cat3-tool-shortcut.cwl
  output:
    output_file:
      class: File
      checksum: sha1$47a013e660d408619d894b20806b1d5086aab03b
      location: Any
      size: 13
  doc: Test command execution in Docker with simplified syntax stdout redirection

- job: v1.0/cat-job.json
  output:
    output_file:
      class: File
      checksum: sha1$47a013e660d408619d894b20806b1d5086aab03b
      location: cat-out
      size: 13
  tool: v1.0/cat3-tool-mediumcut.cwl
  doc: Test command execution in Docker with stdout redirection

- job: v1.0/empty.json
  tool: v1.0/stderr.cwl
  doc: Test command line with stderr redirection
  output:
    output_file:
      class: File
      checksum: sha1$f1d2d2f924e986ac86fdf7b36c94bcdf32beec15
      size: 4
      location: error.txt

- job: v1.0/empty.json
  tool: v1.0/stderr-shortcut.cwl
  doc: Test command line with stderr redirection, brief syntax
  output:
    output_file:
      class: File
      checksum: sha1$f1d2d2f924e986ac86fdf7b36c94bcdf32beec15
      size: 4
      location: Any

- output:
    output_file:
      class: File
      size: 4
      checksum: sha1$f1d2d2f924e986ac86fdf7b36c94bcdf32beec15
      location: std.err
  job: v1.0/empty.json
  tool: v1.0/stderr-mediumcut.cwl
  doc: Test command line with stderr redirection, named brief syntax

- job: v1.0/cat-job.json
  output:
    output_txt:
      class: File
      checksum: sha1$47a013e660d408619d894b20806b1d5086aab03b
      location: output.txt
      size: 13
  tool: v1.0/cat4-tool.cwl
  doc: Test command execution in Docker with stdin and stdout redirection

- job: v1.0/empty.json
  tool: v1.0/null-expression1-tool.cwl
  output:
    output: 1
  doc: Test default usage of Any in expressions.

- job: v1.0/null-expression1-job.json
  tool: v1.0/null-expression1-tool.cwl
  output:
    output: 1
  doc: Test explicitly passing null to Any type inputs with default values.

- job: v1.0/null-expression2-job.json
  tool: v1.0/null-expression1-tool.cwl
  output:
    output: 2
  doc: Testing the string 'null' does not trip up an Any with a default value.

## TODO: Upgrade framework to allow specifying negative tests.
# - job: v1.0/empty.json
#   tool: v1.0/null-expression2-tool.cwl
#   failure: true
#   doc: Test Any without defaults can be unspecified.

# - job: v1.0/null-expression1-job.json
#   tool: v1.0/null-expression2-tool.cwl
#   failure: true
#   doc: Test explicitly passing null to Any type without a default value.

- job: v1.0/null-expression2-job.json
  tool: v1.0/null-expression2-tool.cwl
  output:
    output: 2
  doc: Testing the string 'null' does not trip up an Any without a default value.

- job: v1.0/wc-job.json
  output:
    output:
      checksum: sha1$3596ea087bfdaf52380eae441077572ed289d657
      class: File
      location: output
      size: 3
  tool: v1.0/wc-tool.cwl
  doc: Test command execution in with stdin and stdout redirection

- job: v1.0/parseInt-job.json
  output: {output: 42}
  tool: v1.0/parseInt-tool.cwl
  doc: Test ExpressionTool with Docker-based expression engine

- job: v1.0/wc-job.json
  output: {output: 16}
  tool: v1.0/wc2-tool.cwl
  doc: Test outputEval to transform output

- job: v1.0/wc-job.json
  output: {count_output: 16}
  tool: v1.0/count-lines1-wf.cwl
  doc: Test two step workflow with imported tools

- job: v1.0/wc-job.json
  output: {count_output: 16}
  tool: v1.0/count-lines2-wf.cwl
  doc: Test two step workflow with inline tools

- job: v1.0/count-lines3-job.json
  output:
    count_output: [16, 1]
  tool: v1.0/count-lines3-wf.cwl
  doc: Test single step workflow with Scatter step

- job: v1.0/count-lines4-job.json
  output:
    count_output: [16, 1]
  tool: v1.0/count-lines4-wf.cwl
  doc: |
    Test single step workflow with Scatter step and two data links connected to
    same input, default merge behavior

- job: v1.0/count-lines6-job.json
  output:
    count_output: [32, 2]
  tool: v1.0/count-lines6-wf.cwl
  doc: |
    Test single step workflow with Scatter step and two data links connected to
    same input, nested merge behavior

- job: v1.0/count-lines6-job.json
  output:
    count_output: 34
  tool: v1.0/count-lines7-wf.cwl
  doc: |
    Test single step workflow with Scatter step and two data links connected to
    same input, flattened merge behavior

- job: v1.0/empty.json
  output: {count_output: 1}
  tool: v1.0/count-lines5-wf.cwl
  doc: Test workflow with default value for input parameter (missing)

- job: v1.0/wc-job.json
  output: {count_output: 16}
  tool: v1.0/count-lines5-wf.cwl
  doc: Test workflow with default value for input parameter (provided)

- job: v1.0/env-job.json
  output:
    out:
      class: File
      checksum: sha1$b3ec4ed1749c207e52b3a6d08c59f31d83bff519
      location: out
      size: 15
  tool: v1.0/env-tool1.cwl
  doc: Test EnvVarRequirement

- job: v1.0/scatter-job1.json
  output:
    out: ["foo one", "foo two", "foo three", "foo four"]
  tool: v1.0/scatter-wf1.cwl
  doc: Test workflow scatter with single scatter parameter

- job: v1.0/scatter-job2.json
  output:
    out: [["foo one three", "foo one four"], ["foo two three", "foo two four"]]
  tool: v1.0/scatter-wf2.cwl
  doc: Test workflow scatter with two scatter parameters and nested_crossproduct join method

- job: v1.0/scatter-job2.json
  output:
    out: ["foo one three", "foo one four", "foo two three", "foo two four"]
  tool: "v1.0/scatter-wf3.cwl#main"
  doc: Test workflow scatter with two scatter parameters and flat_crossproduct join method

- job: v1.0/scatter-job2.json
  output:
    out: ["foo one three", "foo two four"]
  tool: "v1.0/scatter-wf4.cwl#main"
  doc: Test workflow scatter with two scatter parameters and dotproduct join method

- tool: v1.0/echo-tool.cwl
  job: v1.0/env-job.json
  output:
    {"out": "hello test env\n"}
  doc: Test Any type input parameter

- job: v1.0/wc-job.json
  output: {count_output: 16}
  tool: v1.0/count-lines8-wf.cwl
  doc: Test nested workflow

- job: v1.0/env-job.json
  output:
    out:
      class: File
      checksum: sha1$b3ec4ed1749c207e52b3a6d08c59f31d83bff519
      location: out
      size: 15
  tool: v1.0/env-wf1.cwl
  doc: Test requirement priority

- job: v1.0/env-job.json
  output:
    out:
      class: File
      checksum: sha1$cdc1e84968261d6a7575b5305945471f8be199b6
      location: out
      size: 9
  tool: v1.0/env-wf2.cwl
  doc: Test requirements override hints

- job: v1.0/env-job.json
  output:
    out:
      class: File
      checksum: sha1$cdc1e84968261d6a7575b5305945471f8be199b6
      location: out
      size: 9
  tool: v1.0/env-wf3.cwl
  doc: Test requirements on workflow steps

- job: v1.0/empty.json
  output: {count_output: 16}
  tool: v1.0/count-lines9-wf.cwl
  doc: Test default value on step input parameter

- job: v1.0/empty.json
  output: {count_output: 16}
  tool: v1.0/count-lines11-wf.cwl
  doc: Test use default value on step input parameter with empty source

- job: v1.0/file1-null.json
  output: {count_output: 16}
  tool: v1.0/count-lines11-wf.cwl
  doc: Test use default value on step input parameter with null source

- job: v1.0/cat-job.json
  output: {count_output: 1}
  tool: v1.0/count-lines11-wf.cwl
  doc: Test default value on step input parameter overridden by provided source

- job: v1.0/revsort-job.json
  output:
    output:
      class: File
      checksum: sha1$b9214658cc453331b62c2282b772a5c063dbd284
      location: output.txt
      size: 1111
  tool: v1.0/revsort.cwl
  doc: Test simple workflow

- job: v1.0/cat-job.json
  output:
    output_file:
      class: File
      checksum: sha1$47a013e660d408619d894b20806b1d5086aab03b
      location: output.txt
      size: 13
  tool: v1.0/cat5-tool.cwl
  doc: Test unknown hints are ignored.

- job: v1.0/search-job.json
  output:
    outfile:
      class: File
      checksum: sha1$e2dc9daaef945ac15f01c238ed2f1660f60909a0
      location: result.txt
      size: 142
    indexedfile: {
        "location": "input.txt",
        "class": "File",
        "checksum": "sha1$327fc7aedf4f6b69a42a7c8b808dc5a7aff61376",
        "secondaryFiles": [
            {
                "location": "input.txt.idx1",
                "class": "File",
                "checksum": "sha1$553f3a09003a9f69623f03bec13c0b078d706023",
                "size": 1500
            },
            {
                "location": "input.idx2",
                "class": "File",
                "checksum": "sha1$da39a3ee5e6b4b0d3255bfef95601890afd80709",
                "size": 0
            },
            {
                "location": "input.txt.idx3",
                "class": "File",
                "checksum": "sha1$da39a3ee5e6b4b0d3255bfef95601890afd80709",
                "size": 0
            },
            {
                "location": "input.txt.idx4",
                "class": "File",
                "checksum": "sha1$da39a3ee5e6b4b0d3255bfef95601890afd80709",
                "size": 0
            },
            {
                "location": "input.txt.idx5",
                "class": "File",
                "checksum": "sha1$da39a3ee5e6b4b0d3255bfef95601890afd80709",
                "size": 0
            }
        ],
        "size": 1111
    }
  tool: "v1.0/search.cwl#main"
  doc: |
    Test InitialWorkDirRequirement linking input files and capturing secondaryFiles
    on input and output.

- job: v1.0/rename-job.json
  output:
    outfile:
      class: File
      checksum: sha1$327fc7aedf4f6b69a42a7c8b808dc5a7aff61376
      location: fish.txt
      size: 1111
  tool: v1.0/rename.cwl
  doc: |
    Test InitialWorkDirRequirement with expression in filename.

- job: v1.0/wc-job.json
  output:
    output: 16
  tool: v1.0/wc4-tool.cwl
  doc: |
    Test inline expressions

- job: v1.0/schemadef-job.json
  output:
    output:
        location: output.txt
        size: 12
        class: File
        checksum: "sha1$f12e6cfe70f3253f70b0dbde17c692e7fb0f1e5e"
  tool: v1.0/schemadef-tool.cwl
  doc: |
    Test SchemaDefRequirement definition used in tool parameter

- job: v1.0/schemadef-job.json
  output:
    output:
        location: output.txt
        size: 12
        class: File
        checksum: "sha1$f12e6cfe70f3253f70b0dbde17c692e7fb0f1e5e"
  tool: v1.0/schemadef-wf.cwl
  doc: |
    Test SchemaDefRequirement definition used in workflow parameter

- job: v1.0/empty.json
  output: {
    "t1": {
        "bar": {
            "b az": 2,
            "b\"az": null,
            "b'az": true,
            "baz": "zab1",
            "buz": [
                "a",
                "b",
                "c"
            ]
        }
    },
    "t10": true,
    "t11": true,
    "t12": null,
    "t13": "-zab1",
    "t14": "-zab1",
    "t15": "-zab1",
    "t16": "-zab1",
    "t17": "zab1 zab1",
    "t18": "zab1 zab1",
    "t19": "zab1 zab1",
    "t2": {
        "b az": 2,
        "b\"az": null,
        "b'az": true,
        "baz": "zab1",
        "buz": [
            "a",
            "b",
            "c"
        ]
    },
    "t20": "zab1 zab1",
    "t21": "2 2",
    "t22": "true true",
    "t23": "true true",
    "t24": "null null",
    "t25": "b",
    "t26": "b b",
    "t3": {
        "b az": 2,
        "b\"az": null,
        "b'az": true,
        "baz": "zab1",
        "buz": [
            "a",
            "b",
            "c"
        ]
    },
    "t4": {
        "b az": 2,
        "b\"az": null,
        "b'az": true,
        "baz": "zab1",
        "buz": [
            "a",
            "b",
            "c"
        ]
    },
    "t5": "zab1",
    "t6": "zab1",
    "t7": "zab1",
    "t8": "zab1",
    "t9": 2,
    "t27": null,
    "t28": 3
    }
  tool: v1.0/params.cwl
  doc: |
    Test parameter evaluation, no support for JS expressions

- job: v1.0/empty.json
  output: {
    "t1": {
        "bar": {
            "b az": 2,
            "b\"az": null,
            "b'az": true,
            "baz": "zab1",
            "buz": [
                "a",
                "b",
                "c"
            ]
        }
    },
    "t10": true,
    "t11": true,
    "t12": null,
    "t13": "-zab1",
    "t14": "-zab1",
    "t15": "-zab1",
    "t16": "-zab1",
    "t17": "zab1 zab1",
    "t18": "zab1 zab1",
    "t19": "zab1 zab1",
    "t2": {
        "b az": 2,
        "b\"az": null,
        "b'az": true,
        "baz": "zab1",
        "buz": [
            "a",
            "b",
            "c"
        ]
    },
    "t20": "zab1 zab1",
    "t21": "2 2",
    "t22": "true true",
    "t23": "true true",
    "t24": "null null",
    "t25": "b",
    "t26": "b b",
    "t3": {
        "b az": 2,
        "b\"az": null,
        "b'az": true,
        "baz": "zab1",
        "buz": [
            "a",
            "b",
            "c"
        ]
    },
    "t4": {
        "b az": 2,
        "b\"az": null,
        "b'az": true,
        "baz": "zab1",
        "buz": [
            "a",
            "b",
            "c"
        ]
    },
    "t5": "zab1",
    "t6": "zab1",
    "t7": "zab1",
    "t8": "zab1",
    "t9": 2,
    "t27": null,
    "t28": 3
    }
  tool: v1.0/params2.cwl
  doc: |
    Test parameter evaluation, with support for JS expressions

- output: {}
  job: v1.0/cat-job.json
  tool: v1.0/metadata.cwl
  doc: Test metadata

- job: v1.0/formattest-job.json
  output:
    output:
        "location": "output.txt"
        "format": "http://edamontology.org/format_2330"
        "size": 1111
        "class": "File"
        "checksum": "sha1$97fe1b50b4582cebc7d853796ebd62e3e163aa3f"
  tool: v1.0/formattest.cwl
  doc: |
    Test simple format checking.

- job: v1.0/formattest2-job.json
  output:
    output:
        "location": "output.txt"
        "format": "http://edamontology.org/format_1929"
        "size": 12010
        "class": "File"
        "checksum": "sha1$971d88faeda85a796752ecf752b7e2e34f1337ce"
  tool: v1.0/formattest2.cwl
  doc: |
    Test format checking against ontology using subclassOf.

- job: v1.0/formattest2-job.json
  output:
    output:
        "location": "output.txt"
        "format": "http://edamontology.org/format_1929"
        "size": 12010
        "class": "File"
        "checksum": "sha1$971d88faeda85a796752ecf752b7e2e34f1337ce"
  tool: v1.0/formattest3.cwl
  doc: |
    Test format checking against ontology using equivalentClass.

- tool: v1.0/optional-output.cwl
  job: v1.0/cat-job.json
  output:
    optional_file: null
    output_file:
        location: output.txt
        size: 13
        class: "File"
        checksum: "sha1$47a013e660d408619d894b20806b1d5086aab03b"
  doc: |
    Test optional output file and optional secondaryFile on output.

- job: v1.0/step-valuefrom-wf.json
  output: {count_output: 16}
  tool: v1.0/step-valuefrom-wf.cwl
  doc: Test valueFrom on workflow step.

- job: v1.0/step-valuefrom-job.json
  output: {val: "3\n"}
  tool: v1.0/step-valuefrom2-wf.cwl
  doc: Test valueFrom on workflow step with multiple sources

- job: v1.0/step-valuefrom-job.json
  output: {val: "3\n"}
  tool: v1.0/step-valuefrom3-wf.cwl
  doc: Test valueFrom on workflow step referencing other inputs

- job: v1.0/record-output-job.json
  output:
    "orec": {
        "ofoo": {
            "location": "foo",
            "size": 1111,
            "class": "File",
            "checksum": "sha1$327fc7aedf4f6b69a42a7c8b808dc5a7aff61376"
        },
        "obar": {
            "location": "bar",
            "size": 12010,
            "class": "File",
            "checksum": "sha1$aeb3d11bdf536511649129f4077d5cda6a324118"
        }
    }
  tool: v1.0/record-output.cwl
  doc: Test record type output binding.

- job: v1.0/empty.json
  output: {
    "foo": {
        "location": "foo",
        "class": "File",
        "checksum": "sha1$f1d2d2f924e986ac86fdf7b36c94bcdf32beec15",
        "size": 4
    }
  }
  tool: v1.0/test-cwl-out.cwl
  doc: |
    Test support for reading cwl.output.json when running in a Docker container
    and just 'path' is provided.

- job: v1.0/empty.json
  output: {
    "foo": {
        "location": "foo",
        "class": "File",
        "checksum": "sha1$f1d2d2f924e986ac86fdf7b36c94bcdf32beec15",
        "size": 4
    }
  }
  tool: v1.0/test-cwl-out2.cwl
  doc: |
    Test support for reading cwl.output.json when running in a Docker container
    and just 'location' is provided.

- job: v1.0/abc.json
  output:
    files: [{
        "location": "a",
        "size": 0,
        "class": "File",
        "checksum": "sha1$da39a3ee5e6b4b0d3255bfef95601890afd80709"
    },
    {
        "location": "b",
        "size": 0,
        "class": "File",
        "checksum": "sha1$da39a3ee5e6b4b0d3255bfef95601890afd80709"
    },
    {
        "location": "c",
        "size": 0,
        "class": "File",
        "checksum": "sha1$da39a3ee5e6b4b0d3255bfef95601890afd80709"
    }]
  tool: v1.0/glob-expr-list.cwl
  doc: Test support for returning multiple glob patterns from expression

- job: v1.0/scatter-valuefrom-job1.json
  output:
    out: ["foo one one", "foo one two", "foo one three", "foo one four"]
  tool: v1.0/scatter-valuefrom-wf1.cwl
  doc: Test workflow scatter with single scatter parameter and valueFrom on step input

- job: v1.0/scatter-valuefrom-job2.json
  output:
    out: [["foo one one three", "foo one one four"], ["foo one two three", "foo one two four"]]
  tool: v1.0/scatter-valuefrom-wf2.cwl
  doc: Test workflow scatter with two scatter parameters and nested_crossproduct join method and valueFrom on step input

- job: v1.0/scatter-valuefrom-job2.json
  output:
    out: ["foo one one three", "foo one one four", "foo one two three", "foo one two four"]
  tool: "v1.0/scatter-valuefrom-wf3.cwl#main"
  doc: Test workflow scatter with two scatter parameters and flat_crossproduct join method and valueFrom on step input

- job: v1.0/scatter-valuefrom-job2.json
  output:
    out: ["foo one one three", "foo one two four"]
  tool: "v1.0/scatter-valuefrom-wf4.cwl#main"
  doc: Test workflow scatter with two scatter parameters and dotproduct join method and valueFrom on step input

- job: v1.0/scatter-valuefrom-job1.json
  output:
    out: ["foo one one", "foo two two", "foo three three", "foo four four"]
  tool: v1.0/scatter-valuefrom-wf5.cwl
  doc: Test workflow scatter with single scatter parameter and valueFrom on step input

- job: v1.0/conflict-job.json
  output: {
    "fileout": {
        "location": "out.txt",
        "checksum": "sha1$a2d8d6e7b28295dc9977dc3bdb652ddd480995f0",
        "class": "File",
        "size": 25
    }
  }
  tool: "v1.0/conflict-wf.cwl#collision"
  doc: Test workflow two input files with same name.

- job: v1.0/dir-job.yml
  output:
    "outlist": {
        "size": 20,
        "location": "output.txt",
        "checksum": "sha1$13cda8661796ae241da3a18668fb552161a72592",
        "class": "File"
    }
  tool: v1.0/dir.cwl
  doc: Test directory input with parameter reference

- job: v1.0/dir-job.yml
  output:
    "outlist": {
        "size": 20,
        "location": "output.txt",
        "checksum": "sha1$13cda8661796ae241da3a18668fb552161a72592",
        "class": "File"
    }
  tool: v1.0/dir2.cwl
  doc: Test directory input in Docker

- job: v1.0/dir3-job.yml
  output:
    "outdir": {
        "class": "Directory",
        "listing": [
            {
              "class": "File",
              "location": "hello.txt",
                "checksum": "sha1$47a013e660d408619d894b20806b1d5086aab03b",
                "size": 13
            },
            {
              "class": "File",
              "location": "goodbye.txt",
                "checksum": "sha1$dd0a4c4c49ba43004d6611771972b6cf969c1c01",
                "size": 24
            }
        ],
    }
  tool: v1.0/dir3.cwl
  doc: Test directory input in Docker

- job: v1.0/dir4-job.yml
  output: {
    "outlist": {
      "checksum": "sha1$13cda8661796ae241da3a18668fb552161a72592",
      "size": 20,
      "location": "output.txt",
      "class": "File"
    }
  }
  tool: v1.0/dir4.cwl
  doc: Test directories in secondaryFiles

- job: v1.0/dir-job.yml
  output: {
    "outlist": {
        "checksum": "sha1$907a866a3e0b7f1fc5a2222531c5fb9063704438",
        "size": 33,
        "location": "output.txt",
        "class": "File"
    }
  }
  tool: v1.0/dir5.cwl
  doc: Test dynamic initial work dir

- job: v1.0/stagefile-job.yml
  output: {
    "outfile": {
        "checksum": "sha1$b769c7b2e316edd4b5eb2d24799b2c1f9d8c86e6",
        "size": 1111,
        "location": "bob.txt",
        "class": "File"
    }
  }
  tool: v1.0/stagefile.cwl
  doc: Test writable staged files.

- job: v1.0/file-literal.yml
  output:
    output_file:
      class: File
      checksum: sha1$d0e04ff6c413c7d57f9a0ca0a33cd3ab52e2dd9c
      location: output.txt
      size: 18
  tool: v1.0/cat3-tool.cwl
  doc: Test file literal as input

- job: examples/arguments-job.yml
  output:
    classfile:
        checksum: sha1$e68df795c0686e9aa1a1195536bd900f5f417b18
        location: Hello.class
        class: File
        size: 184
  tool: examples/linkfile.cwl
  doc: Test expression in InitialWorkDir listing

- job: v1.0/wc-job.json
  output:
    b:
        checksum: sha1$c4cfd130e7578714e3eef91c1d6d90e0e0b9db3e
        location: whale.xtx
        class: File
        size: 21
  tool: v1.0/nameroot.cwl
  doc: Test nameroot/nameext expression in arguments, stdout

- job: v1.0/dir-job.yml
  output:
    "outlist": {
        "size": 20,
        "location": "output.txt",
        "checksum": "sha1$13cda8661796ae241da3a18668fb552161a72592",
        "class": "File"
    }
  tool: v1.0/dir6.cwl
  doc: Test directory input with inputBinding

- job: v1.0/nested-array-job.yml
  output:
    echo:
        checksum: sha1$3f786850e387550fdab836ed7e6dc881de23001b
        location: echo.txt
        class: File
        size: 2
  tool: v1.0/nested-array.cwl
  doc: Test command line generation of array-of-arrays

- job: v1.0/empty.json
  output: {}
  tool: v1.0/envvar.cwl
  doc: Test $HOME and $TMPDIR are set correctly

- job: v1.0/empty.json
  output: {}
  tool: v1.0/envvar2.cwl
  doc: Test $HOME and $TMPDIR are set correctly in Docker

- job: v1.0/empty.json
  output:
    "out": {
        "checksum": "sha1$7448d8798a4380162d4b56f9b452e2f6f9e24e7a",
        "location": "whatever.txt",
        "class": "File",
        "size": 2
    }
  tool: "v1.0/js-expr-req-wf.cwl#wf"
  doc: Test that expressionLib requirement of individual tool step overrides expressionLib of workflow.

- job: v1.0/initialworkdirrequirement-docker-out-job.json
  output:
    OUTPUT:
      "checksum": "sha1$aeb3d11bdf536511649129f4077d5cda6a324118"
      "location": "ref.fasta"
      "secondaryFiles": [{
        "checksum": "sha1$da39a3ee5e6b4b0d3255bfef95601890afd80709",
        "location": "ref.fasta.fai",
          "class": "File",
          "size": 0
      }]
      "class": "File"
      "size": 12010
  tool: v1.0/initialworkdirrequirement-docker-out.cwl
  doc: Test output of InitialWorkDir

- job: v1.0/wc-job.json
  output: {count_output: 16}
  tool: v1.0/count-lines10-wf.cwl
  doc: Test embedded subworkflow

- job: v1.0/docker-array-secondaryfiles-job.json
  output: {
    "bai_list": {
        "checksum": "sha1$081fc0e57d6efa5f75eeb237aab1d04031132be6",
        "location": "fai.list",
        "class": "File",
        "size": 386
    }
  }
  tool: v1.0/docker-array-secondaryfiles.cwl
  doc: Test secondaryFiles on array of files.

- job: v1.0/dir7.yml
  output: {
    "dir": {
        "location": "a_directory",
        "class": "Directory",
        "listing": [
            {
                "class": "File",
                "location": "whale.txt",
                "checksum": "sha1$327fc7aedf4f6b69a42a7c8b808dc5a7aff61376",
                "size": 1111
            },
            {
                "class": "File",
                "location": "hello.txt",
                "checksum": "sha1$47a013e660d408619d894b20806b1d5086aab03b",
                "size": 13
            }
        ]
    }
  }
  tool: v1.0/dir7.cwl
  doc: Test directory literal output created by ExpressionTool

- job: v1.0/empty.json
  output:
    lit:
      location: "a_file"
      class: "File"
      checksum: "sha1$fea23663b9c8ed71968f86415b5ec091bb111448"
      size: 19
  tool: v1.0/file-literal-ex.cwl
  doc: Test file literal output created by ExpressionTool

- job: v1.0/empty.json
  output:
    "thing": {
        "checksum": "sha1$da39a3ee5e6b4b0d3255bfef95601890afd80709",
        "location": "thing",
        "class": "File",
        "size": 0
    }
  tool: v1.0/docker-output-dir.cwl
  doc: Test dockerOutputDirectory

- job: v1.0/empty.json
  output:
    out:
      class: File
      checksum: sha1$b3ec4ed1749c207e52b3a6d08c59f31d83bff519
      location: out
      size: 15
  tool: v1.0/imported-hint.cwl
  doc: Test hints with $import

- output: {}
  job: v1.0/default_path_job.yml
  tool: v1.0/default_path.cwl
  doc: Test warning instead of error when default path is not found

- output:
    args: [-A,'2',-B,baz,-C,'10','9','8','7','6','5','4','3','2','1']
  job: v1.0/empty.json
  tool: v1.0/inline-js.cwl
  doc: Test InlineJavascriptRequirement with multiple expressions in the same tool

<<<<<<< HEAD
- job: v1.0/recursive-input-directory.yml
  output:
    output_dir: {
        "basename": "work_dir",
        "class": "Directory",
        "listing": [
            {
                "basename": "a",
                "checksum": "sha1$da39a3ee5e6b4b0d3255bfef95601890afd80709",
                "class": "File",
                "location": "work_dir/a",
                "size": 0
            },
            {
                "basename": "b",
                "checksum": "sha1$da39a3ee5e6b4b0d3255bfef95601890afd80709",
                "class": "File",
                "location": "work_dir/b",
                "size": 0
            },
            {
                "basename": "c",
                "class": "Directory",
                "listing": [
                    {
                        "basename": "d",
                        "checksum": "sha1$da39a3ee5e6b4b0d3255bfef95601890afd80709",
                        "class": "File",
                        "location": "work_dir/c/d",
                        "size": 0
                    }
                ],
                "location": "work_dir/c",
            },
            {
                "basename": "e",
                "checksum": "sha1$da39a3ee5e6b4b0d3255bfef95601890afd80709",
                "class": "File",
                "location": "work_dir/e",
                "size": 0
            },
        ],
        "location": "work_dir",
      }
    test_result: {
        "basename": "output.txt",
        "checksum": "sha1$da39a3ee5e6b4b0d3255bfef95601890afd80709",
        "class": "File",
        "location": "output.txt",
        "size": 0
      }
  tool: v1.0/recursive-input-directory.cwl
  doc: Test if a writable input directory is recursivly copied and writable

- output:
    out: "t\n"
  job: v1.0/empty.json
  tool: v1.0/null-defined.cwl
  doc: Test that missing parameters are null (not undefined) in expression

- output:
    out: "f\n"
  job: v1.0/cat-job.json
  tool: v1.0/null-defined.cwl
  doc: Test that provided parameter is not null in expression

- job: v1.0/revsort-job.json
  output:
    output:
      class: File
      checksum: sha1$b9214658cc453331b62c2282b772a5c063dbd284
      location: output.txt
      size: 1111
  tool: v1.0/revsort-packed.cwl#main
  doc: Test compound workflow document

- job: v1.0/basename-fields-job.yml
  output:
    extFile:
      checksum: sha1$301a72c82a835e1737caf30f94d0eec210c4d9f1
      class: File
      size: 5
      location: Any
      path: Any
    rootFile:
      checksum: sha1$b4a583c391e234cf210e1d576f68f674c8ad7ecd
      class: File
      size: 10
      location: Any
      path: Any
  tool: v1.0/basename-fields-test.cwl
  doc: Test that nameroot and nameext are generated from basename at execution time by the runner

- job: v1.0/wc-job.json
  output: {}
  tool: v1.0/initialwork-path.cwl
  doc: Test that file path in $(inputs) for initialworkdir is in $(outdir).

- job: v1.0/count-lines6-job.json
  output:
    count_output: 34
  tool: v1.0/count-lines12-wf.cwl
  doc: |
    Test single step workflow with Scatter step and two data links connected to
    same input, flattened merge behavior. Workflow inputs are set as list
=======
- job: v1.0/sum-job.json
  output:
    result: 12
  tool: v1.0/sum-wf.cwl
  doc: Test step input with multiple sources with multiple types
>>>>>>> 0e225b50
<|MERGE_RESOLUTION|>--- conflicted
+++ resolved
@@ -1012,7 +1012,6 @@
   tool: v1.0/inline-js.cwl
   doc: Test InlineJavascriptRequirement with multiple expressions in the same tool
 
-<<<<<<< HEAD
 - job: v1.0/recursive-input-directory.yml
   output:
     output_dir: {
@@ -1118,10 +1117,9 @@
   doc: |
     Test single step workflow with Scatter step and two data links connected to
     same input, flattened merge behavior. Workflow inputs are set as list
-=======
+
 - job: v1.0/sum-job.json
   output:
     result: 12
   tool: v1.0/sum-wf.cwl
-  doc: Test step input with multiple sources with multiple types
->>>>>>> 0e225b50
+  doc: Test step input with multiple sources with multiple types