--- conflicted
+++ resolved
@@ -1012,7 +1012,6 @@
   tool: v1.0/inline-js.cwl
   doc: Test InlineJavascriptRequirement with multiple expressions in the same tool
 
-<<<<<<< HEAD
 - job: v1.0/recursive-input-directory.yml
   output:
     output_dir: {
@@ -1110,12 +1109,11 @@
   output: {}
   tool: v1.0/initialwork-path.cwl
   doc: Test that file path in $(inputs) for initialworkdir is in $(outdir).
-=======
+
 - job: v1.0/count-lines6-job.json
   output:
     count_output: 34
-  tool: v1.0/count-lines11-wf.cwl
+  tool: v1.0/count-lines12-wf.cwl
   doc: |
     Test single step workflow with Scatter step and two data links connected to
-    same input, flattened merge behavior. Workflow inputs are set as list
->>>>>>> 4294b6d6
+    same input, flattened merge behavior. Workflow inputs are set as list