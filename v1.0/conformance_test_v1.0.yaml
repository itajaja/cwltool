--- conflicted
+++ resolved
@@ -1031,7 +1031,6 @@
   tool: v1.0/imported-hint.cwl
   doc: Test hints with $import
 
-<<<<<<< HEAD
 - output: {}
   job: v1.0/default_path_job.yml
   tool: v1.0/default_path.cwl
@@ -1190,7 +1189,7 @@
   }
   tool: v1.0/shellchar2.cwl
   doc: "Test that shell directives are quoted."
-=======
+
 - job: v1.0/empty.json
   output:
     out: {
@@ -1208,5 +1207,4 @@
         "class": "Directory"
     }
   tool: v1.0/writable-dir.cwl
-  doc: Test empty writable dir with InitialWorkDirRequirement
->>>>>>> 2b98c039
+  doc: Test empty writable dir with InitialWorkDirRequirement