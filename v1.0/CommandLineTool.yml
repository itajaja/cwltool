$base: "https://w3id.org/cwl/cwl#"

$namespaces:
  cwl: "https://w3id.org/cwl/cwl#"

$graph:

- name: CommandLineToolDoc
  type: documentation
  doc:
    - |
      # Common Workflow Language (CWL) Command Line Tool Description, v1.0.1

      This version:
        * https://w3id.org/cwl/v1.0/

      Current version:
        * https://w3id.org/cwl/
    - "\n\n"
    - {$include: contrib.md}
    - "\n\n"
    - |
      # Abstract

      A Command Line Tool is a non-interactive executable program that reads
      some input, performs a computation, and terminates after producing some
      output.  Command line programs are a flexible unit of code sharing and
      reuse, unfortunately the syntax and input/output semantics among command
      line programs is extremely heterogeneous. A common layer for describing
      the syntax and semantics of programs can reduce this incidental
      complexity by providing a consistent way to connect programs together.
      This specification defines the Common Workflow Language (CWL) Command
      Line Tool Description, a vendor-neutral standard for describing the
      syntax and input/output semantics of command line programs.

    - {$include: intro.md}

    - |
      ## Introduction to CWL Command Line Tool standard v1.0.1

      This specification represents the second stable release from the CWL
      group.  Since v1.0, v1.0.1 introduces the following updates to the CWL
      Command Line Tool standard.  Documents should continue to use `cwlVersion: v1.0`
      and existing v1.0 documents remain valid, however CWL documents that
      relied on previously undefined or underspecified behavior may have
      slightly different behavior in v1.0.1.

        * 13 July 2016: Mark `baseCommand` as optional and update descriptive text.
        * 12 March 2017:
          * Mark `default` as not required for link checking.
          * Add note that files in InitialWorkDir must have path in output directory.
          * Add note that writable: true applies recursively.
        * 23 July 2017: (v1.0.1)
          * Add clarification about scattering over empty arrays.
          * Clarify interpretation of `secondaryFiles` on inputs.
          * Expanded discussion of semantics of `File` and `Directory` types
          * Fixed typo "EMACScript" to "ECMAScript"
          * Clarified application of input parameter default values when the input is `null` or undefined.
          * Clarified valid types and meaning of the format field on inputs versus outputs
          * Clarify that command line arguments must not interpreted as shell except when shellQuote: false
          * Clarify behavior of `entryname`

      Since draft-3, v1.0 introduces the following changes and additions
      to the CWL Command Line Tool standard:

        * The [Directory](#Directory) type.
        * Syntax simplifcations: denoted by the `map<>` syntax. Example: inputs
          contains a list of items, each with an id. Now one can specify
          a mapping of that identifier to the corresponding
          `CommandInputParamater`.
          ```
          inputs:
           - id: one
             type: string
             doc: First input parameter
           - id: two
             type: int
             doc: Second input parameter
          ```
          can be
          ```
          inputs:
           one:
            type: string
            doc: First input parameter
           two:
            type: int
            doc: Second input parameter
          ```
        * [InitialWorkDirRequirement](#InitialWorkDirRequirement): list of
          files and subdirectories to be present in the output directory prior
          to execution.
        * Shortcuts for specifying the standard [output](#stdout) and/or
          [error](#stderr) streams as a (streamable) File output.
        * [SoftwareRequirement](#SoftwareRequirement) for describing software
          dependencies of a tool.
        * The common `description` field has been renamed to `doc`.

<<<<<<< HEAD
=======
      ## Errata

      Post v1.0 release changes to the spec.

        * 13 July 2016: Mark `baseCommand` as optional and update descriptive
          text.
        * 14 November 2016: Clarify [SoftwareRequirement](#SoftwareRequirement)
          `spec` fields.
>>>>>>> c045684d

      ## Purpose

      Standalone programs are a flexible and interoperable form of code reuse.
      Unlike monolithic applications, applications and analysis workflows which
      are composed of multiple separate programs can be written in multiple
      languages and execute concurrently on multiple hosts.  However, POSIX
      does not dictate computer-readable grammar or semantics for program input
      and output, resulting in extremely heterogeneous command line grammar and
      input/output semantics among program.  This is a particular problem in
      distributed computing (multi-node compute clusters) and virtualized
      environments (such as Docker containers) where it is often necessary to
      provision resources such as input files before executing the program.

      Often this gap is filled by hard coding program invocation and
      implicitly assuming requirements will be met, or abstracting program
      invocation with wrapper scripts or descriptor documents.  Unfortunately,
      where these approaches are application or platform specific it creates a
      significant barrier to reproducibility and portability, as methods
      developed for one platform must be manually ported to be used on new
      platforms.  Similarly it creates redundant work, as wrappers for popular
      tools must be rewritten for each application or platform in use.

      The Common Workflow Language Command Line Tool Description is designed to
      provide a common standard description of grammar and semantics for
      invoking programs used in data-intensive fields such as Bioinformatics,
      Chemistry, Physics, Astronomy, and Statistics.  This specification
      defines a precise data and execution model for Command Line Tools that
      can be implemented on a variety of computing platforms, ranging from a
      single workstation to cluster, grid, cloud, and high performance
      computing platforms.

    - {$include: concepts.md}
    - {$include: invocation.md}


- type: record
  name: EnvironmentDef
  doc: |
    Define an environment variable that will be set in the runtime environment
    by the workflow platform when executing the command line tool.  May be the
    result of executing an expression, such as getting a parameter from input.
  fields:
    - name: envName
      type: string
      doc: The environment variable name
    - name: envValue
      type: [string, Expression]
      doc: The environment variable value

- type: record
  name: CommandLineBinding
  extends: InputBinding
  doc: |

    When listed under `inputBinding` in the input schema, the term
    "value" refers to the the corresponding value in the input object.  For
    binding objects listed in `CommandLineTool.arguments`, the term "value"
    refers to the effective value after evaluating `valueFrom`.

    The binding behavior when building the command line depends on the data
    type of the value.  If there is a mismatch between the type described by
    the input schema and the effective value, such as resulting from an
    expression evaluation, an implementation must use the data type of the
    effective value.

      - **string**: Add `prefix` and the string to the command line.

      - **number**: Add `prefix` and decimal representation to command line.

      - **boolean**: If true, add `prefix` to the command line.  If false, add
          nothing.

      - **File**: Add `prefix` and the value of
        [`File.path`](#File) to the command line.

      - **array**: If `itemSeparator` is specified, add `prefix` and the join
          the array into a single string with `itemSeparator` separating the
          items.  Otherwise first add `prefix`, then recursively process
          individual elements.

      - **object**: Add `prefix` only, and recursively add object fields for
          which `inputBinding` is specified.

      - **null**: Add nothing.

  fields:
    - name: position
      type: int?
      doc: "The sorting key.  Default position is 0."
    - name: prefix
      type: string?
      doc: "Command line prefix to add before the value."
    - name: separate
      type: boolean?
      doc: |
        If true (default), then the prefix and value must be added as separate
        command line arguments; if false, prefix and value must be concatenated
        into a single command line argument.
    - name: itemSeparator
      type: string?
      doc: |
        Join the array elements into a single string with the elements
        separated by by `itemSeparator`.
    - name: valueFrom
      type:
        - "null"
        - string
        - Expression
      jsonldPredicate: "cwl:valueFrom"
      doc: |
        If `valueFrom` is a constant string value, use this as the value and
        apply the binding rules above.

        If `valueFrom` is an expression, evaluate the expression to yield the
        actual value to use to build the command line and apply the binding
        rules above.  If the inputBinding is associated with an input
        parameter, the value of `self` in the expression will be the value of
        the input parameter.  Input parameter defaults (as specified by the
        `InputParameter.default` field) must be applied before evaluating the
        expression.

        When a binding is part of the `CommandLineTool.arguments` field,
        the `valueFrom` field is required.

    - name: shellQuote
      type: boolean?
      doc: |
        If `ShellCommandRequirement` is in the requirements for the current command,
        this controls whether the value is quoted on the command line (default is true).
        Use `shellQuote: false` to inject metacharacters for operations such as pipes.

        If `shellQuote` is true or not provided, the implementation must not
        permit interpretation of any shell metacharacters or directives.

- type: record
  name: CommandOutputBinding
  extends: OutputBinding
  doc: |
    Describes how to generate an output parameter based on the files produced
    by a CommandLineTool.

    The output parameter is generated by applying these operations in
    the following order:

      - glob
      - loadContents
      - outputEval
  fields:
    - name: glob
      type:
        - "null"
        - string
        - Expression
        - type: array
          items: string
      doc: |
        Find files relative to the output directory, using POSIX glob(3)
        pathname matching.  If an array is provided, find files that match any
        pattern in the array.  If an expression is provided, the expression must
        return a string or an array of strings, which will then be evaluated as
        one or more glob patterns.  Must only match and return files which
        actually exist.
    - name: loadContents
      type:
        - "null"
        - boolean
      jsonldPredicate: "cwl:loadContents"
      doc: |
        For each file matched in `glob`, read up to
        the first 64 KiB of text from the file and place it in the `contents`
        field of the file object for manipulation by `outputEval`.
    - name: outputEval
      type:
        - "null"
        - string
        - Expression
      doc: |
        Evaluate an expression to generate the output value.  If `glob` was
        specified, the value of `self` must be an array containing file objects
        that were matched.  If no files were matched, `self` must be a zero
        length array; if a single file was matched, the value of `self` is an
        array of a single element.  Additionally, if `loadContents` is `true`,
        the File objects must include up to the first 64 KiB of file contents
        in the `contents` field.


- name: CommandInputRecordField
  type: record
  extends: InputRecordField
  specialize:
    - specializeFrom: InputRecordSchema
      specializeTo: CommandInputRecordSchema
    - specializeFrom: InputEnumSchema
      specializeTo: CommandInputEnumSchema
    - specializeFrom: InputArraySchema
      specializeTo: CommandInputArraySchema
    - specializeFrom: InputBinding
      specializeTo: CommandLineBinding


- name: CommandInputRecordSchema
  type: record
  extends: InputRecordSchema
  specialize:
    - specializeFrom: InputRecordField
      specializeTo: CommandInputRecordField


- name: CommandInputEnumSchema
  type: record
  extends: InputEnumSchema
  specialize:
    - specializeFrom: InputBinding
      specializeTo: CommandLineBinding


- name: CommandInputArraySchema
  type: record
  extends: InputArraySchema
  specialize:
    - specializeFrom: InputRecordSchema
      specializeTo: CommandInputRecordSchema
    - specializeFrom: InputEnumSchema
      specializeTo: CommandInputEnumSchema
    - specializeFrom: InputArraySchema
      specializeTo: CommandInputArraySchema
    - specializeFrom: InputBinding
      specializeTo: CommandLineBinding


- name: CommandOutputRecordField
  type: record
  extends: OutputRecordField
  specialize:
    - specializeFrom: OutputRecordSchema
      specializeTo: CommandOutputRecordSchema
    - specializeFrom: OutputEnumSchema
      specializeTo: CommandOutputEnumSchema
    - specializeFrom: OutputArraySchema
      specializeTo: CommandOutputArraySchema
    - specializeFrom: OutputBinding
      specializeTo: CommandOutputBinding


- name: CommandOutputRecordSchema
  type: record
  extends: OutputRecordSchema
  specialize:
    - specializeFrom: OutputRecordField
      specializeTo: CommandOutputRecordField


- name: CommandOutputEnumSchema
  type: record
  extends: OutputEnumSchema
  specialize:
    - specializeFrom: OutputRecordSchema
      specializeTo: CommandOutputRecordSchema
    - specializeFrom: OutputEnumSchema
      specializeTo: CommandOutputEnumSchema
    - specializeFrom: OutputArraySchema
      specializeTo: CommandOutputArraySchema
    - specializeFrom: OutputBinding
      specializeTo: CommandOutputBinding


- name: CommandOutputArraySchema
  type: record
  extends: OutputArraySchema
  specialize:
    - specializeFrom: OutputRecordSchema
      specializeTo: CommandOutputRecordSchema
    - specializeFrom: OutputEnumSchema
      specializeTo: CommandOutputEnumSchema
    - specializeFrom: OutputArraySchema
      specializeTo: CommandOutputArraySchema
    - specializeFrom: OutputBinding
      specializeTo: CommandOutputBinding


- type: record
  name: CommandInputParameter
  extends: InputParameter
  doc: An input parameter for a CommandLineTool.
  specialize:
    - specializeFrom: InputRecordSchema
      specializeTo: CommandInputRecordSchema
    - specializeFrom: InputEnumSchema
      specializeTo: CommandInputEnumSchema
    - specializeFrom: InputArraySchema
      specializeTo: CommandInputArraySchema
    - specializeFrom: InputBinding
      specializeTo: CommandLineBinding

- type: record
  name: CommandOutputParameter
  extends: OutputParameter
  doc: An output parameter for a CommandLineTool.
  specialize:
    - specializeFrom: OutputBinding
      specializeTo: CommandOutputBinding
  fields:
    - name: type
      type:
        - "null"
        - CWLType
        - stdout
        - stderr
        - CommandOutputRecordSchema
        - CommandOutputEnumSchema
        - CommandOutputArraySchema
        - string
        - type: array
          items:
            - CWLType
            - CommandOutputRecordSchema
            - CommandOutputEnumSchema
            - CommandOutputArraySchema
            - string
      jsonldPredicate:
        "_id": "sld:type"
        "_type": "@vocab"
        refScope: 2
        typeDSL: True
      doc: |
        Specify valid types of data that may be assigned to this parameter.

- name: stdout
  type: enum
  symbols: [ "cwl:stdout" ]
  docParent: "#CommandOutputParameter"
  doc: |
    Only valid as a `type` for a `CommandLineTool` output with no
    `outputBinding` set.

    The following
    ```
    outputs:
       an_output_name:
       type: stdout

    stdout: a_stdout_file
    ```
    is equivalent to
    ```
    outputs:
      an_output_name:
        type: File
        streamable: true
        outputBinding:
          glob: a_stdout_file

    stdout: a_stdout_file
    ```

    If there is no `stdout` name provided, a random filename will be created.
    For example, the following
    ```
    outputs:
      an_output_name:
        type: stdout
    ```
    is equivalent to
    ```
    outputs:
      an_output_name:
        type: File
        streamable: true
        outputBinding:
          glob: random_stdout_filenameABCDEFG

    stdout: random_stdout_filenameABCDEFG
    ```


- name: stderr
  type: enum
  symbols: [ "cwl:stderr" ]
  docParent: "#CommandOutputParameter"
  doc: |
    Only valid as a `type` for a `CommandLineTool` output with no
    `outputBinding` set.

    The following
    ```
    outputs:
      an_output_name:
      type: stderr

    stderr: a_stderr_file
    ```
    is equivalent to
    ```
    outputs:
      an_output_name:
        type: File
        streamable: true
        outputBinding:
          glob: a_stderr_file

    stderr: a_stderr_file
    ```

    If there is no `stderr` name provided, a random filename will be created.
    For example, the following
    ```
    outputs:
      an_output_name:
        type: stderr
    ```
    is equivalent to
    ```
    outputs:
      an_output_name:
        type: File
        streamable: true
        outputBinding:
          glob: random_stderr_filenameABCDEFG

    stderr: random_stderr_filenameABCDEFG
    ```


- type: record
  name: CommandLineTool
  extends: Process
  documentRoot: true
  specialize:
    - specializeFrom: InputParameter
      specializeTo: CommandInputParameter
    - specializeFrom: OutputParameter
      specializeTo: CommandOutputParameter
  doc: |
    This defines the schema of the CWL Command Line Tool Description document.

  fields:
    - name: class
      jsonldPredicate:
        "_id": "@type"
        "_type": "@vocab"
      type: string
    - name: baseCommand
      doc: |
        Specifies the program to execute.  If an array, the first element of
        the array is the command to execute, and subsequent elements are
        mandatory command line arguments.  The elements in `baseCommand` must
        appear before any command line bindings from `inputBinding` or
        `arguments`.

        If `baseCommand` is not provided or is an empty array, the first
        element of the command line produced after processing `inputBinding` or
        `arguments` must be used as the program to execute.

        If the program includes a path separator character it must
        be an absolute path, otherwise it is an error.  If the program does not
        include a path separator, search the `$PATH` variable in the runtime
        environment of the workflow runner find the absolute path of the
        executable.
      type:
        - string?
        - string[]?
      jsonldPredicate:
        "_id": "cwl:baseCommand"
        "_container": "@list"
    - name: arguments
      doc: |
        Command line bindings which are not directly associated with input parameters.
      type:
        - "null"
        - type: array
          items: [string, Expression, CommandLineBinding]
      jsonldPredicate:
        "_id": "cwl:arguments"
        "_container": "@list"
    - name: stdin
      type: ["null", string, Expression]
      doc: |
        A path to a file whose contents must be piped into the command's
        standard input stream.
    - name: stderr
      type: ["null", string, Expression]
      jsonldPredicate: "https://w3id.org/cwl/cwl#stderr"
      doc: |
        Capture the command's standard error stream to a file written to
        the designated output directory.

        If `stderr` is a string, it specifies the file name to use.

        If `stderr` is an expression, the expression is evaluated and must
        return a string with the file name to use to capture stderr.  If the
        return value is not a string, or the resulting path contains illegal
        characters (such as the path separator `/`) it is an error.
    - name: stdout
      type: ["null", string, Expression]
      jsonldPredicate: "https://w3id.org/cwl/cwl#stdout"
      doc: |
        Capture the command's standard output stream to a file written to
        the designated output directory.

        If `stdout` is a string, it specifies the file name to use.

        If `stdout` is an expression, the expression is evaluated and must
        return a string with the file name to use to capture stdout.  If the
        return value is not a string, or the resulting path contains illegal
        characters (such as the path separator `/`) it is an error.
    - name: successCodes
      type: int[]?
      doc: |
        Exit codes that indicate the process completed successfully.

    - name: temporaryFailCodes
      type: int[]?
      doc: |
        Exit codes that indicate the process failed due to a possibly
        temporary condition, where executing the process with the same
        runtime environment and inputs may produce different results.

    - name: permanentFailCodes
      type: int[]?
      doc:
        Exit codes that indicate the process failed due to a permanent logic
        error, where executing the process with the same runtime environment and
        same inputs is expected to always fail.


- type: record
  name: DockerRequirement
  extends: ProcessRequirement
  doc: |
    Indicates that a workflow component should be run in a
    [Docker](http://docker.com) container, and specifies how to fetch or build
    the image.

    If a CommandLineTool lists `DockerRequirement` under
    `hints` (or `requirements`), it may (or must) be run in the specified Docker
    container.

    The platform must first acquire or install the correct Docker image as
    specified by `dockerPull`, `dockerImport`, `dockerLoad` or `dockerFile`.

    The platform must execute the tool in the container using `docker run` with
    the appropriate Docker image and tool command line.

    The workflow platform may provide input files and the designated output
    directory through the use of volume bind mounts.  The platform may rewrite
    file paths in the input object to correspond to the Docker bind mounted
    locations.

    When running a tool contained in Docker, the workflow platform must not
    assume anything about the contents of the Docker container, such as the
    presence or absence of specific software, except to assume that the
    generated command line represents a valid command within the runtime
    environment of the container.

    ## Interaction with other requirements

    If [EnvVarRequirement](#EnvVarRequirement) is specified alongside a
    DockerRequirement, the environment variables must be provided to Docker
    using `--env` or `--env-file` and interact with the container's preexisting
    environment as defined by Docker.

  fields:
    - name: class
      type: string
      doc: "Always 'DockerRequirement'"
      jsonldPredicate:
        "_id": "@type"
        "_type": "@vocab"
    - name: dockerPull
      type: string?
      doc: "Specify a Docker image to retrieve using `docker pull`."
    - name: dockerLoad
      type: string?
      doc: "Specify a HTTP URL from which to download a Docker image using `docker load`."
    - name: dockerFile
      type: string?
      doc: "Supply the contents of a Dockerfile which will be built using `docker build`."
    - name: dockerImport
      type: string?
      doc: "Provide HTTP URL to download and gunzip a Docker images using `docker import."
    - name: dockerImageId
      type: string?
      doc: |
        The image id that will be used for `docker run`.  May be a
        human-readable image name or the image identifier hash.  May be skipped
        if `dockerPull` is specified, in which case the `dockerPull` image id
        must be used.
    - name: dockerOutputDirectory
      type: string?
      doc: |
        Set the designated output directory to a specific location inside the
        Docker container.


- type: record
  name: SoftwareRequirement
  extends: ProcessRequirement
  doc: |
    A list of software packages that should be configured in the environment of
    the defined process.
  fields:
    - name: class
      type: string
      doc: "Always 'SoftwareRequirement'"
      jsonldPredicate:
        "_id": "@type"
        "_type": "@vocab"
    - name: packages
      type: SoftwarePackage[]
      doc: "The list of software to be configured."
      jsonldPredicate:
        mapSubject: package
        mapPredicate: specs

- name: SoftwarePackage
  type: record
  fields:
    - name: package
      type: string
      doc: |
        The name of the software to be made available. If the name is
        common, inconsistent, or otherwise ambiguous it should be combined with
        one or more identifiers in the `specs` field.
    - name: version
      type: string[]?
      doc: |
        The (optional) versions of the software that are known to be
        compatible.
    - name: specs
      type: string[]?
      doc: |
        One or more [IRI](https://en.wikipedia.org/wiki/Internationalized_Resource_Identifier)s
        identifying resources for installing or enabling the software named in
        the `package` field. Implementations may provide resolvers which map
        these software identifer IRIs to some configuration action; or they can
        use only the name from the `package` field on a best effort basis.

        For example, the IRI https://packages.debian.org/bowtie could
        be resolved with `apt-get install bowtie`. The IRI
        https://anaconda.org/bioconda/bowtie could be resolved with `conda
        install -c bioconda bowtie`.

        IRIs can also be system independent and used to map to a specific
        software installation or selection mechanism.
        Using [RRID](https://www.identifiers.org/rrid/) as an example:
        https://identifiers.org/rrid/RRID:SCR_005476
        could be fulfilled using the above mentioned Debian or bioconda
        package, a local installation managed by [Environement Modules](http://modules.sourceforge.net/),
        or any other mechanism the platform chooses. IRIs can also be from
        identifer sources that are discipline specific yet still system
        independent. As an example, the equivalent [ELIXIR Tools and Data
        Service Registry](https://bio.tools) IRI to the previous RRID example is
        https://bio.tools/tool/bowtie2/version/2.2.8.
        If supported by a given registry, implementations are encouraged to
        query these system independent sofware identifier IRIs directly for
        links to packaging systems.

        A site specific IRI can be listed as well. For example, an academic
        computing cluster using Environement Modules could list the IRI
        `https://hpc.example.edu/modules/bowtie-tbb/1.22` to indicate that
        `module load bowtie-tbb/1.1.2` should be executed to make available
        `bowtie` version 1.1.2 compiled with the TBB library prior to running
        the accompanying Workflow or CommandLineTool. Note that the example IRI
        is specific to a particular institution and computing environment as
        the Environment Modules system does not have a common namespace or
        standardized naming convention.

        This last example is the least portable and should only be used if
        mechanisms based off of the `package` field or more generic IRIs are
        unavailable or unsuitable. While harmless to other sites, site specific
        software IRIs should be left out of shared CWL descriptions to avoid
        clutter.

- name: Dirent
  type: record
  doc: |
    Define a file or subdirectory that must be placed in the designated output
    directory prior to executing the command line tool.  May be the result of
    executing an expression, such as building a configuration file from a
    template.
  fields:
    - name: entryname
      type: ["null", string, Expression]
      jsonldPredicate:
        _id: cwl:entryname
      doc: |
        The name of the file or subdirectory to create in the output directory.
        If `entry` is a File or Directory, the `entryname` field overrides the value
        of `basename` of the File or Directory object.  Optional.
    - name: entry
      type: [string, Expression]
      jsonldPredicate:
        _id: cwl:entry
      doc: |
        If the value is a string literal or an expression which evaluates to a
        string, a new file must be created with the string as the file contents.

        If the value is an expression that evaluates to a `File` object, this
        indicates the referenced file should be added to the designated output
        directory prior to executing the tool.

        If the value is an expression that evaluates to a `Dirent` object, this
        indicates that the File or Directory in `entry` should be added to the
        designated output directory with the name in `entryname`.

        If `writable` is false, the file may be made available using a bind
        mount or file system link to avoid unnecessary copying of the input
        file.
    - name: writable
      type: boolean?
      doc: |
        If true, the file or directory must be writable by the tool.  Changes
        to the file or directory must be isolated and not visible by any other
        CommandLineTool process.  This may be implemented by making a copy of
        the original file or directory.  Default false (files and directories
        read-only by default).

        A directory marked as `writable: true` implies that all files and
        subdirectories are recursively writable as well.


- name: InitialWorkDirRequirement
  type: record
  extends: ProcessRequirement
  doc:
    Define a list of files and subdirectories that must be created by the
    workflow platform in the designated output directory prior to executing the
    command line tool.
  fields:
    - name: class
      type: string
      doc: InitialWorkDirRequirement
      jsonldPredicate:
        "_id": "@type"
        "_type": "@vocab"
    - name: listing
      type:
        - type: array
          items: [File, Directory, Dirent, string, Expression]
        - string
        - Expression
      jsonldPredicate:
        _id: "cwl:listing"
      doc: |
        The list of files or subdirectories that must be placed in the
        designated output directory prior to executing the command line tool.

        May be an expression.  If so, the expression return value must validate
        as `{type: array, items: [File, Directory]}`.

        Files or Directories which are listed in the input parameters and
        appear in the `InitialWorkDirRequirement` listing must have their
        `path` set to their staged location in the designated output directory.
        If the same File or Directory appears more than once in the
        `InitialWorkDirRequirement` listing, the implementation must choose
        exactly one value for `path`; how this value is chosen is undefined.


- name: EnvVarRequirement
  type: record
  extends: ProcessRequirement
  doc: |
    Define a list of environment variables which will be set in the
    execution environment of the tool.  See `EnvironmentDef` for details.
  fields:
    - name: class
      type: string
      doc: "Always 'EnvVarRequirement'"
      jsonldPredicate:
        "_id": "@type"
        "_type": "@vocab"
    - name: envDef
      type: EnvironmentDef[]
      doc: The list of environment variables.
      jsonldPredicate:
        mapSubject: envName
        mapPredicate: envValue


- type: record
  name: ShellCommandRequirement
  extends: ProcessRequirement
  doc: |
    Modify the behavior of CommandLineTool to generate a single string
    containing a shell command line.  Each item in the argument list must be
    joined into a string separated by single spaces and quoted to prevent
    intepretation by the shell, unless `CommandLineBinding` for that argument
    contains `shellQuote: false`.  If `shellQuote: false` is specified, the
    argument is joined into the command string without quoting, which allows
    the use of shell metacharacters such as `|` for pipes.
  fields:
    - name: class
      type: string
      doc: "Always 'ShellCommandRequirement'"
      jsonldPredicate:
        "_id": "@type"
        "_type": "@vocab"


- type: record
  name: ResourceRequirement
  extends: ProcessRequirement
  doc: |
    Specify basic hardware resource requirements.

    "min" is the minimum amount of a resource that must be reserved to schedule
    a job. If "min" cannot be satisfied, the job should not be run.

    "max" is the maximum amount of a resource that the job shall be permitted
    to use. If a node has sufficient resources, multiple jobs may be scheduled
    on a single node provided each job's "max" resource requirements are
    met. If a job attempts to exceed its "max" resource allocation, an
    implementation may deny additional resources, which may result in job
    failure.

    If "min" is specified but "max" is not, then "max" == "min"
    If "max" is specified by "min" is not, then "min" == "max".

    It is an error if max < min.

    It is an error if the value of any of these fields is negative.

    If neither "min" nor "max" is specified for a resource, an implementation may provide a default.

  fields:
    - name: class
      type: string
      doc: "Always 'ResourceRequirement'"
      jsonldPredicate:
        "_id": "@type"
        "_type": "@vocab"
    - name: coresMin
      type: ["null", long, string, Expression]
      doc: Minimum reserved number of CPU cores

    - name: coresMax
      type: ["null", int, string, Expression]
      doc: Maximum reserved number of CPU cores

    - name: ramMin
      type: ["null", long, string, Expression]
      doc: Minimum reserved RAM in mebibytes (2**20)

    - name: ramMax
      type: ["null", long, string, Expression]
      doc: Maximum reserved RAM in mebibytes (2**20)

    - name: tmpdirMin
      type: ["null", long, string, Expression]
      doc: Minimum reserved filesystem based storage for the designated temporary directory, in mebibytes (2**20)

    - name: tmpdirMax
      type: ["null", long, string, Expression]
      doc: Maximum reserved filesystem based storage for the designated temporary directory, in mebibytes (2**20)

    - name: outdirMin
      type: ["null", long, string, Expression]
      doc: Minimum reserved filesystem based storage for the designated output directory, in mebibytes (2**20)

    - name: outdirMax
      type: ["null", long, string, Expression]
      doc: Maximum reserved filesystem based storage for the designated output directory, in mebibytes (2**20)<|MERGE_RESOLUTION|>--- conflicted
+++ resolved
@@ -46,6 +46,8 @@
       slightly different behavior in v1.0.1.
 
         * 13 July 2016: Mark `baseCommand` as optional and update descriptive text.
+        * 14 November 2016: Clarify [SoftwareRequirement](#SoftwareRequirement)
+          `spec` fields.
         * 12 March 2017:
           * Mark `default` as not required for link checking.
           * Add note that files in InitialWorkDir must have path in output directory.
@@ -96,17 +98,6 @@
           dependencies of a tool.
         * The common `description` field has been renamed to `doc`.
 
-<<<<<<< HEAD
-=======
-      ## Errata
-
-      Post v1.0 release changes to the spec.
-
-        * 13 July 2016: Mark `baseCommand` as optional and update descriptive
-          text.
-        * 14 November 2016: Clarify [SoftwareRequirement](#SoftwareRequirement)
-          `spec` fields.
->>>>>>> c045684d
 
       ## Purpose
 
