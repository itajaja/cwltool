$base: "https://w3id.org/cwl/cwl#"

$namespaces:
  cwl: "https://w3id.org/cwl/cwl#"
  rdfs: "http://www.w3.org/2000/01/rdf-schema#"

$graph:

- name: "WorkflowDoc"
  type: documentation
  doc:
    - |
      # Common Workflow Language (CWL) Workflow Description, v1.0.1

      This version:
        * https://w3id.org/cwl/v1.0/

      Current version:
        * https://w3id.org/cwl/
    - "\n\n"
    - {$include: contrib.md}
    - "\n\n"
    - |
      # Abstract

      One way to define a workflow is: an analysis task represented by a
      directed graph describing a sequence of operations that transform an
      input data set to output. This specification defines the Common Workflow
      Language (CWL) Workflow description, a vendor-neutral standard for
      representing workflows intended to be portable across a variety of
      computing platforms.

    - {$include: intro.md}

    - |

      ## Introduction to CWL Workflow standard v1.0.1

      This specification represents the second stable release from the CWL
      group.  Since v1.0, v1.0.1 introduces the following updates to the CWL
      Workflow standard.  Documents should continue to use `cwlVersion: v1.0`
      and existing v1.0 documents remain valid, however CWL documents that
      relied on previously undefined or underspecified behavior may have
      slightly different behavior in v1.0.1.

        * 12 March 2017:
          * Mark `default` as not required for link checking.
          * Add note that recursive subworkflows is not allowed.
          * Fix mistake in discussion of extracting field names from workflow step ids.
        * 23 July 2017: (v1.0.1)
          * Add clarification about scattering over empty arrays.
          * Clarify interpretation of `secondaryFiles` on inputs.
          * Expanded discussion of semantics of `File` and `Directory` types
          * Fixed typo "EMACScript" to "ECMAScript"
          * Clarified application of input parameter default values when the input is `null` or undefined.

      Since draft-3, v1.0 introduces the following changes and additions
      to the CWL Workflow standard:

        * The `inputs` and `outputs` fields have been renamed `in` and `out`.
        * Syntax simplifcations: denoted by the `map<>` syntax. Example: `in`
          contains a list of items, each with an id. Now one can specify
          a mapping of that identifier to the corresponding
          `InputParameter`.
          ```
          in:
           - id: one
             type: string
             doc: First input parameter
           - id: two
             type: int
             doc: Second input parameter
          ```
          can be
          ```
          in:
           one:
            type: string
            doc: First input parameter
           two:
            type: int
            doc: Second input parameter
          ```
        * The common field `description` has been renamed to `doc`.

      ## Purpose

      The Common Workflow Language Command Line Tool Description express
      workflows for data-intensive science, such as Bioinformatics, Chemistry,
      Physics, and Astronomy.  This specification is intended to define a data
      and execution model for Workflows that can be implemented on top of a
      variety of computing platforms, ranging from an individual workstation to
      cluster, grid, cloud, and high performance computing systems.

    - {$include: concepts.md}

- name: ExpressionToolOutputParameter
  type: record
  extends: OutputParameter
  fields:
    - name: type
      type:
        - "null"
        - "#CWLType"
        - "#OutputRecordSchema"
        - "#OutputEnumSchema"
        - "#OutputArraySchema"
        - string
        - type: array
          items:
            - "#CWLType"
            - "#OutputRecordSchema"
            - "#OutputEnumSchema"
            - "#OutputArraySchema"
            - string
      jsonldPredicate:
        "_id": "sld:type"
        "_type": "@vocab"
        refScope: 2
        typeDSL: True
      doc: |
        Specify valid types of data that may be assigned to this parameter.

- type: record
  name: ExpressionTool
  extends: Process
  specialize:
    - specializeFrom: "#OutputParameter"
      specializeTo: "#ExpressionToolOutputParameter"
  documentRoot: true
  doc: |
    Execute an expression as a Workflow step.
  fields:
    - name: "class"
      jsonldPredicate:
        "_id": "@type"
        "_type": "@vocab"
      type: string
    - name: expression
      type: [string, Expression]
      doc: |
        The expression to execute.  The expression must return a JSON object which
        matches the output parameters of the ExpressionTool.

- name: LinkMergeMethod
  type: enum
  docParent: "#WorkflowStepInput"
  doc: The input link merge method, described in [WorkflowStepInput](#WorkflowStepInput).
  symbols:
    - merge_nested
    - merge_flattened


- name: WorkflowOutputParameter
  type: record
  extends: OutputParameter
  docParent: "#Workflow"
  doc: |
    Describe an output parameter of a workflow.  The parameter must be
    connected to one or more parameters defined in the workflow that will
    provide the value of the output parameter.
  fields:
    - name: outputSource
      doc: |
        Specifies one or more workflow parameters that supply the value of to
        the output parameter.
      jsonldPredicate:
        "_id": "cwl:outputSource"
        "_type": "@id"
        refScope: 0
      type:
        - string?
        - string[]?
    - name: linkMerge
      type: ["null", "#LinkMergeMethod"]
      jsonldPredicate: "cwl:linkMerge"
      doc: |
        The method to use to merge multiple sources into a single array.
        If not specified, the default method is "merge_nested".
    - name: type
      type:
        - "null"
        - "#CWLType"
        - "#OutputRecordSchema"
        - "#OutputEnumSchema"
        - "#OutputArraySchema"
        - string
        - type: array
          items:
            - "#CWLType"
            - "#OutputRecordSchema"
            - "#OutputEnumSchema"
            - "#OutputArraySchema"
            - string
      jsonldPredicate:
        "_id": "sld:type"
        "_type": "@vocab"
        refScope: 2
        typeDSL: True
      doc: |
        Specify valid types of data that may be assigned to this parameter.


- name: Sink
  type: record
  abstract: true
  fields:
    - name: source
      doc: |
        Specifies one or more workflow parameters that will provide input to
        the underlying step parameter.
      jsonldPredicate:
        "_id": "cwl:source"
        "_type": "@id"
        refScope: 2
      type:
        - string?
        - string[]?
    - name: linkMerge
      type: LinkMergeMethod?
      jsonldPredicate: "cwl:linkMerge"
      doc: |
        The method to use to merge multiple inbound links into a single array.
        If not specified, the default method is "merge_nested".


- type: record
  name: WorkflowStepInput
  extends: Sink
  docParent: "#WorkflowStep"
  doc: |
    The input of a workflow step connects an upstream parameter (from the
    workflow inputs, or the outputs of other workflows steps) with the input
    parameters of the underlying step.

    ## Input object

    A WorkflowStepInput object must contain an `id` field in the form
    `#fieldname` or `#prefix/fieldname`.  When the `id` field contains a slash
    `/` the field name consists of the characters following the final slash
    (the prefix portion may contain one or more slashes to indicate scope).
    This defines a field of the workflow step input object with the value of
    the `source` parameter(s).

    ## Merging

    To merge multiple inbound data links,
    [MultipleInputFeatureRequirement](#MultipleInputFeatureRequirement) must be specified
    in the workflow or workflow step requirements.

    If the sink parameter is an array, or named in a [workflow
    scatter](#WorkflowStep) operation, there may be multiple inbound data links
    listed in the `source` field.  The values from the input links are merged
    depending on the method specified in the `linkMerge` field.  If not
    specified, the default method is "merge_nested".

    * **merge_nested**

      The input must be an array consisting of exactly one entry for each
      input link.  If "merge_nested" is specified with a single link, the value
      from the link must be wrapped in a single-item list.

    * **merge_flattened**

      1. The source and sink parameters must be compatible types, or the source
         type must be compatible with single element from the "items" type of
         the destination array parameter.
      2. Source parameters which are arrays are concatenated.
         Source parameters which are single element types are appended as
         single elements.

  fields:
    - name: id
      type: string
      jsonldPredicate: "@id"
      doc: "A unique identifier for this workflow input parameter."
    - name: default
      type: ["null", Any]
      doc: |
        The default value for this parameter to use if either there is no
        `source` field, or the value produced by the `source` is `null`.  The
        default must be applied prior to scattering or evaluating `valueFrom`.
      jsonldPredicate:
        _id: "cwl:default"
        noLinkCheck: true
    - name: valueFrom
      type:
        - "null"
        - "string"
        - "#Expression"
      jsonldPredicate: "cwl:valueFrom"
      doc: |
        To use valueFrom, [StepInputExpressionRequirement](#StepInputExpressionRequirement) must
        be specified in the workflow or workflow step requirements.

        If `valueFrom` is a constant string value, use this as the value for
        this input parameter.

        If `valueFrom` is a parameter reference or expression, it must be
        evaluated to yield the actual value to be assiged to the input field.

        The `self` value of in the parameter reference or expression must be
        the value of the parameter(s) specified in the `source` field, or
        null if there is no `source` field.

        The value of `inputs` in the parameter reference or expression must be
        the input object to the workflow step after assigning the `source`
        values, applying `default`, and then scattering.  The order of
        evaluating `valueFrom` among step input parameters is undefined and the
        result of evaluating `valueFrom` on a parameter must not be visible to
        evaluation of `valueFrom` on other parameters.


- type: record
  name: WorkflowStepOutput
  docParent: "#WorkflowStep"
  doc: |
    Associate an output parameter of the underlying process with a workflow
    parameter.  The workflow parameter (given in the `id` field) be may be used
    as a `source` to connect with input parameters of other workflow steps, or
    with an output parameter of the process.
  fields:
    - name: id
      type: string
      jsonldPredicate: "@id"
      doc: |
        A unique identifier for this workflow output parameter.  This is the
        identifier to use in the `source` field of `WorkflowStepInput` to
        connect the output value to downstream parameters.


- name: ScatterMethod
  type: enum
  docParent: "#WorkflowStep"
  doc: The scatter method, as described in [workflow step scatter](#WorkflowStep).
  symbols:
    - dotproduct
    - nested_crossproduct
    - flat_crossproduct


- name: WorkflowStep
  type: record
  docParent: "#Workflow"
  doc: |
    A workflow step is an executable element of a workflow.  It specifies the
    underlying process implementation (such as `CommandLineTool` or another
    `Workflow`) in the `run` field and connects the input and output parameters
    of the underlying process to workflow parameters.

    # Scatter/gather

    To use scatter/gather,
    [ScatterFeatureRequirement](#ScatterFeatureRequirement) must be specified
    in the workflow or workflow step requirements.

    A "scatter" operation specifies that the associated workflow step or
    subworkflow should execute separately over a list of input elements.  Each
    job making up a scatter operation is independent and may be executed
    concurrently.

    The `scatter` field specifies one or more input parameters which will be
    scattered.  An input parameter may be listed more than once.  The declared
    type of each input parameter is implicitly becomes an array of items of the
    input parameter type.  If a parameter is listed more than once, it becomes
    a nested array.  As a result, upstream parameters which are connected to
    scattered parameters must be arrays.

    All output parameter types are also implicitly wrapped in arrays.  Each job
    in the scatter results in an entry in the output array.

<<<<<<< HEAD
    If any scattered parameter is empty at runtime, all outputs are set to
    empty arrays and no work is done for the step.
=======
    If a scattered input is an empty list, step can be skipped, and all of it's
    outputs set to an empty list(s), according to applicable scattering rules.
>>>>>>> f6a71a0c

    If `scatter` declares more than one input parameter, `scatterMethod`
    describes how to decompose the input into a discrete set of jobs.

      * **dotproduct** specifies that each of the input arrays are aligned and one
          element taken from each array to construct each job.  It is an error
          if all input arrays are not the same length.

      * **nested_crossproduct** specifies the Cartesian product of the inputs,
          producing a job for every combination of the scattered inputs.  The
          output must be nested arrays for each level of scattering, in the
          order that the input arrays are listed in the `scatter` field.

      * **flat_crossproduct** specifies the Cartesian product of the inputs,
          producing a job for every combination of the scattered inputs.  The
          output arrays must be flattened to a single level, but otherwise listed in the
          order that the input arrays are listed in the `scatter` field.

    # Subworkflows

    To specify a nested workflow as part of a workflow step,
    [SubworkflowFeatureRequirement](#SubworkflowFeatureRequirement) must be
    specified in the workflow or workflow step requirements.

    It is a fatal error if a workflow directly or indirectly invokes itself as
    a subworkflow (recursive workflows are not allowed).

  fields:
    - name: id
      type: string
      jsonldPredicate: "@id"
      doc: "The unique identifier for this workflow step."
    - name: in
      type: WorkflowStepInput[]
      jsonldPredicate:
        _id: "cwl:in"
        mapSubject: id
        mapPredicate: source
      doc: |
        Defines the input parameters of the workflow step.  The process is ready to
        run when all required input parameters are associated with concrete
        values.  Input parameters include a schema for each parameter which is
        used to validate the input object.  It may also be used build a user
        interface for constructing the input object.
    - name: out
      type:
        - type: array
          items: [string, WorkflowStepOutput]
      jsonldPredicate:
        _id: "cwl:out"
        _type: "@id"
        identity: true
      doc: |
        Defines the parameters representing the output of the process.  May be
        used to generate and/or validate the output object.
    - name: requirements
      type: ProcessRequirement[]?
      jsonldPredicate:
        _id: "cwl:requirements"
        mapSubject: class
      doc: |
        Declares requirements that apply to either the runtime environment or the
        workflow engine that must be met in order to execute this workflow step.  If
        an implementation cannot satisfy all requirements, or a requirement is
        listed which is not recognized by the implementation, it is a fatal
        error and the implementation must not attempt to run the process,
        unless overridden at user option.
    - name: hints
      type: Any[]?
      jsonldPredicate:
        _id: "cwl:hints"
        noLinkCheck: true
        mapSubject: class
      doc: |
        Declares hints applying to either the runtime environment or the
        workflow engine that may be helpful in executing this workflow step.  It is
        not an error if an implementation cannot satisfy all hints, however
        the implementation may report a warning.
    - name: label
      type: string?
      jsonldPredicate: "rdfs:label"
      doc: "A short, human-readable label of this process object."
    - name: doc
      type: string?
      jsonldPredicate: "rdfs:comment"
      doc: "A long, human-readable description of this process object."
    - name: run
      type: [string, Process]
      jsonldPredicate:
        "_id": "cwl:run"
        "_type": "@id"
      doc: |
        Specifies the process to run.
    - name: scatter
      type:
        - string?
        - string[]?
      jsonldPredicate:
        "_id": "cwl:scatter"
        "_type": "@id"
        "_container": "@list"
        refScope: 0
    - name: scatterMethod
      doc: |
        Required if `scatter` is an array of more than one element.
      type: ScatterMethod?
      jsonldPredicate:
        "_id": "cwl:scatterMethod"
        "_type": "@vocab"


- name: Workflow
  type: record
  extends: "#Process"
  documentRoot: true
  specialize:
    - specializeFrom: "#OutputParameter"
      specializeTo: "#WorkflowOutputParameter"
  doc: |
    A workflow describes a set of **steps** and the **dependencies** between
    those steps.  When a step produces output that will be consumed by a
    second step, the first step is a dependency of the second step.

    When there is a dependency, the workflow engine must execute the preceeding
    step and wait for it to successfully produce output before executing the
    dependent step.  If two steps are defined in the workflow graph that
    are not directly or indirectly dependent, these steps are **independent**,
    and may execute in any order or execute concurrently.  A workflow is
    complete when all steps have been executed.

    Dependencies between parameters are expressed using the `source` field on
    [workflow step input parameters](#WorkflowStepInput) and [workflow output
    parameters](#WorkflowOutputParameter).

    The `source` field expresses the dependency of one parameter on another
    such that when a value is associated with the parameter specified by
    `source`, that value is propagated to the destination parameter.  When all
    data links inbound to a given step are fufilled, the step is ready to
    execute.

    ## Workflow success and failure

    A completed step must result in one of `success`, `temporaryFailure` or
    `permanentFailure` states.  An implementation may choose to retry a step
    execution which resulted in `temporaryFailure`.  An implementation may
    choose to either continue running other steps of a workflow, or terminate
    immediately upon `permanentFailure`.

    * If any step of a workflow execution results in `permanentFailure`, then
    the workflow status is `permanentFailure`.

    * If one or more steps result in `temporaryFailure` and all other steps
    complete `success` or are not executed, then the workflow status is
    `temporaryFailure`.

    * If all workflow steps are executed and complete with `success`, then the
    workflow status is `success`.

    # Extensions

    [ScatterFeatureRequirement](#ScatterFeatureRequirement) and
    [SubworkflowFeatureRequirement](#SubworkflowFeatureRequirement) are
    available as standard [extensions](#Extensions_and_Metadata) to core
    workflow semantics.

  fields:
    - name: "class"
      jsonldPredicate:
        "_id": "@type"
        "_type": "@vocab"
      type: string
    - name: steps
      doc: |
        The individual steps that make up the workflow.  Each step is executed when all of its
        input data links are fufilled.  An implementation may choose to execute
        the steps in a different order than listed and/or execute steps
        concurrently, provided that dependencies between steps are met.
      type:
        - type: array
          items: "#WorkflowStep"
      jsonldPredicate:
          mapSubject: id


- type: record
  name: SubworkflowFeatureRequirement
  extends: ProcessRequirement
  doc: |
    Indicates that the workflow platform must support nested workflows in
    the `run` field of [WorkflowStep](#WorkflowStep).
  fields:
    - name: "class"
      type: "string"
      doc: "Always 'SubworkflowFeatureRequirement'"
      jsonldPredicate:
        "_id": "@type"
        "_type": "@vocab"

- name: ScatterFeatureRequirement
  type: record
  extends: ProcessRequirement
  doc: |
    Indicates that the workflow platform must support the `scatter` and
    `scatterMethod` fields of [WorkflowStep](#WorkflowStep).
  fields:
    - name: "class"
      type: "string"
      doc: "Always 'ScatterFeatureRequirement'"
      jsonldPredicate:
        "_id": "@type"
        "_type": "@vocab"

- name: MultipleInputFeatureRequirement
  type: record
  extends: ProcessRequirement
  doc: |
    Indicates that the workflow platform must support multiple inbound data links
    listed in the `source` field of [WorkflowStepInput](#WorkflowStepInput).
  fields:
    - name: "class"
      type: "string"
      doc: "Always 'MultipleInputFeatureRequirement'"
      jsonldPredicate:
        "_id": "@type"
        "_type": "@vocab"

- type: record
  name: StepInputExpressionRequirement
  extends: ProcessRequirement
  doc: |
    Indicate that the workflow platform must support the `valueFrom` field
    of [WorkflowStepInput](#WorkflowStepInput).
  fields:
    - name: "class"
      type: "string"
      doc: "Always 'StepInputExpressionRequirement'"
      jsonldPredicate:
        "_id": "@type"
        "_type": "@vocab"<|MERGE_RESOLUTION|>--- conflicted
+++ resolved
@@ -369,13 +369,9 @@
     All output parameter types are also implicitly wrapped in arrays.  Each job
     in the scatter results in an entry in the output array.
 
-<<<<<<< HEAD
-    If any scattered parameter is empty at runtime, all outputs are set to
-    empty arrays and no work is done for the step.
-=======
-    If a scattered input is an empty list, step can be skipped, and all of it's
-    outputs set to an empty list(s), according to applicable scattering rules.
->>>>>>> f6a71a0c
+    If any scattered parameter runtime value is an empty array, all outputs are
+    set to empty arrays and no work is done for the step, according to
+    applicable scattering rules.
 
     If `scatter` declares more than one input parameter, `scatterMethod`
     describes how to decompose the input into a discrete set of jobs.
