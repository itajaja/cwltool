# This file is part of cwltool,
# https://github.com/common-workflow-language/cwltool/, and is
#
# Licensed under the Apache License, Version 2.0 (the "License");
# you may not use this file except in compliance with the License.
# You may obtain a copy of the License at
#
#     http://www.apache.org/licenses/LICENSE-2.0
#
# Unless required by applicable law or agreed to in writing, software
# distributed under the License is distributed on an "AS IS" BASIS,
# WITHOUT WARRANTIES OR CONDITIONS OF ANY KIND, either express or implied.
# See the License for the specific language governing permissions and
# limitations under the License.
#
# Contact: common-workflow-language@googlegroups.com

# make pycodestyle to check for basic Python code compliance
# make autopep8 to fix most pep8 errors
# make pylint to check Python code for enhanced compliance including naming
#  and documentation
# make coverage-report to check coverage of the python scripts by the tests

MODULE=cwltool

# `SHELL=bash` doesn't work for some, so don't use BASH-isms like
# `[[` conditional expressions.
PYSOURCES=$(wildcard ${MODULE}/**.py tests/*.py) setup.py
DEVPKGS=pycodestyle diff_cover autopep8 pylint coverage pydocstyle flake8 \
	pytest pytest-xdist isort
DEBDEVPKGS=pep8 python-autopep8 pylint python-coverage pydocstyle sloccount \
	   python-flake8 python-mock shellcheck
VERSION=1.0.$(shell date +%Y%m%d%H%M%S --utc --date=`git log --first-parent \
	--max-count=1 --format=format:%cI`)
mkfile_dir := $(dir $(abspath $(lastword $(MAKEFILE_LIST))))
UNAME_S=$(shell uname -s)
ifeq ($(UNAME_S),Linux)
	nproc=$(shell nproc)
endif
ifeq ($(UNAME_S),Darwin)
	nproc=$(shell sysctl -n hw.physicalcpu)
endif

## all         : default task
all:
	./setup.py develop

## help        : print this help message and exit
help: Makefile
	@sed -n 's/^##//p' $<

## install-dep : install most of the development dependencies via pip
install-dep:
	pip install --upgrade $(DEVPKGS) -rtest-requirements.txt

## install-deb-dep: install most of the dev dependencies via apt-get
install-deb-dep:
	sudo apt-get install $(DEBDEVPKGS)

## install     : install the ${MODULE} module and schema-salad-tool
install: FORCE
	pip install .[deps]

## dev     : install the ${MODULE} module in dev mode
dev: install-dep
	pip install -e .[deps]


## dist        : create a module package for distribution
dist: dist/${MODULE}-$(VERSION).tar.gz

dist/${MODULE}-$(VERSION).tar.gz: $(SOURCES)
	./setup.py sdist bdist_wheel

## clean       : clean up all temporary / machine-generated files
clean: FORCE
	rm -f ${MODILE}/*.pyc tests/*.pyc
	./setup.py clean --all || true
	rm -Rf .coverage
	rm -f diff-cover.html

# Linting and code style related targets
## sorting imports using isort: https://github.com/timothycrosley/isort
sort_imports:
	isort ${MODULE}/*.py tests/*.py setup.py

pep8: pycodestyle
## pycodestyle        : check Python code style
pycodestyle: $(PYSOURCES)
	pycodestyle --exclude=_version.py  --show-source --show-pep8 $^ || true

pycodestyle_report.txt: $(PYSOURCES)
	pycodestyle --exclude=_version.py $^ > $@ || true

diff_pycodestyle_report: pycodestyle_report.txt
	diff-quality --violations=pycodestyle $^

pep257: pydocstyle
## pydocstyle      : check Python code style
pydocstyle: $(PYSOURCES)
	pydocstyle --ignore=D100,D101,D102,D103 $^ || true

pydocstyle_report.txt: $(PYSOURCES)
	pydocstyle setup.py $^ > pydocstyle_report.txt 2>&1 || true

diff_pydocstyle_report: pydocstyle_report.txt
	diff-quality --violations=pycodestyle $^

## autopep8    : fix most Python code indentation and formatting
autopep8: $(PYSOURCES)
	autopep8 --recursive --in-place --ignore E309 $^

# A command to automatically run astyle and autopep8 on appropriate files
## format      : check/fix all code indentation and formatting (runs autopep8)
format: autopep8
	# Do nothing

## pylint      : run static code analysis on Python code
pylint: $(PYSOURCES)
	pylint --msg-template="{path}:{line}: [{msg_id}({symbol}), {obj}] {msg}" \
                $^ -j$(nproc)|| true

pylint_report.txt: ${PYSOURCES}
	pylint --msg-template="{path}:{line}: [{msg_id}({symbol}), {obj}] {msg}" \
		$^ -j$(nproc)> pylint_report.txt || true

diff_pylint_report: pylint_report.txt
	diff-quality --violations=pylint pylint_report.txt

.coverage: testcov

coverage: .coverage
	coverage report

coverage.xml: .coverage
	coverage xml

coverage.html: htmlcov/index.html

htmlcov/index.html: .coverage
	coverage html

diff-cover: coverage.xml
	diff-cover $^

diff-cover.html:  coverage.xml
	diff-cover $^ --html-report diff-cover.html

## test        : run the ${MODULE} test suite
test: $(pysources)
<<<<<<< HEAD
	python setup.py test --addopt "-n$(shell expr $(nproc) / 2)"
=======
	python setup.py test --addopts "-n$(nproc) --dist=loadfile"
>>>>>>> 2d0dbfe3

## testcov     : run the ${MODULE} test suite and collect coverage
testcov: $(pysources)
	python setup.py test --addopts "--cov cwltool -n$(nproc) --dist=loadfile"

sloccount.sc: ${PYSOURCES} Makefile
	sloccount --duplicates --wide --details $^ > sloccount.sc

## sloccount   : count lines of code
sloccount: ${PYSOURCES} Makefile
	sloccount $^

list-author-emails:
	@echo 'name, E-Mail Address'
	@git log --format='%aN,%aE' | sort -u | grep -v 'root'


mypy2: ${PYSOURCES}
	rm -Rf typeshed/2and3/ruamel/yaml
	ln -s $(shell python -c 'from __future__ import print_function; import ruamel.yaml; import os.path; print(os.path.dirname(ruamel.yaml.__file__))') \
		typeshed/2and3/ruamel/yaml
	rm -Rf typeshed/2and3/schema_salad
	ln -s $(shell python -c 'from __future__ import print_function; import schema_salad; import os.path; print(os.path.dirname(schema_salad.__file__))') \
		typeshed/2and3/schema_salad
	MYPYPATH=$$MYPYPATH:typeshed/2.7:typeshed/2and3 mypy --py2 --disallow-untyped-calls \
		 --warn-redundant-casts \
		 cwltool

mypy3: ${PYSOURCES}
	rm -Rf typeshed/2and3/ruamel/yaml
	ln -s $(shell python3 -c 'from __future__ import print_function; import ruamel.yaml; import os.path; print(os.path.dirname(ruamel.yaml.__file__))') \
		typeshed/2and3/ruamel/yaml
	rm -Rf typeshed/2and3/schema_salad
	ln -s $(shell python3 -c 'from __future__ import print_function; import schema_salad; import os.path; print(os.path.dirname(schema_salad.__file__))') \
		typeshed/2and3/schema_salad
	MYPYPATH=$$MYPYPATH:typeshed/3:typeshed/2and3 mypy --disallow-untyped-calls \
		 --warn-redundant-casts \
		 cwltool

release: FORCE
	./release-test.sh
	. testenv2/bin/activate && \
		testenv2/src/${MODULE}/setup.py sdist bdist_wheel && \
		pip install twine && \
		twine upload testenv2/src/${MODULE}/dist/* && \
		git tag ${VERSION} && git push --tags

FORCE:

# Use this to print the value of a Makefile variable
# Example `make print-VERSION`
# From https://www.cmcrossroads.com/article/printing-value-makefile-variable
print-%  : ; @echo $* = $($*)<|MERGE_RESOLUTION|>--- conflicted
+++ resolved
@@ -148,11 +148,7 @@
 
 ## test        : run the ${MODULE} test suite
 test: $(pysources)
-<<<<<<< HEAD
-	python setup.py test --addopt "-n$(shell expr $(nproc) / 2)"
-=======
 	python setup.py test --addopts "-n$(nproc) --dist=loadfile"
->>>>>>> 2d0dbfe3
 
 ## testcov     : run the ${MODULE} test suite and collect coverage
 testcov: $(pysources)
