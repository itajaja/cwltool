# This file is part of cwltool,
# https://github.com/common-workflow-language/cwltool/, and is
#
# Licensed under the Apache License, Version 2.0 (the "License");
# you may not use this file except in compliance with the License.
# You may obtain a copy of the License at
#
#     http://www.apache.org/licenses/LICENSE-2.0
#
# Unless required by applicable law or agreed to in writing, software
# distributed under the License is distributed on an "AS IS" BASIS,
# WITHOUT WARRANTIES OR CONDITIONS OF ANY KIND, either express or implied.
# See the License for the specific language governing permissions and
# limitations under the License.
#
# Contact: common-workflow-language@googlegroups.com

# make pep8 to check for basic Python code compliance
# make autopep8 to fix most pep8 errors
# make pylint to check Python code for enhanced compliance including naming
#  and documentation
# make coverage-report to check coverage of the python scripts by the tests

MODULE=cwltool

# `SHELL=bash` doesn't work for some, so don't use BASH-isms like
# `[[` conditional expressions.
PYSOURCES=$(wildcard ${MODULE}/**.py tests/*.py) setup.py
DEVPKGS=pep8 diff_cover autopep8 pylint coverage pydocstyle flake8 pytest isort mock
DEBDEVPKGS=pep8 python-autopep8 pylint python-coverage pydocstyle sloccount \
<<<<<<< HEAD
	   python-flake8 python-mock shellcheck graphviz libgraphviz-dev \
	   pkg-config
VERSION=1.0.$(shell date +%Y%m%d%H%M%S --date=`git log --first-parent \
=======
	   python-flake8 python-mock shellcheck
VERSION=1.0.$(shell date +%Y%m%d%H%M%S --utc --date=`git log --first-parent \
>>>>>>> e1db94ff
	--max-count=1 --format=format:%cI`)
mkfile_dir := $(dir $(abspath $(lastword $(MAKEFILE_LIST))))

## all         : default task
all:
	./setup.py develop

## help        : print this help message and exit
help: Makefile
	@sed -n 's/^##//p' $<

## install-dep : install most of the development dependencies via pip
install-dep:
	pip install --upgrade $(DEVPKGS)

## install-deb-dep: install most of the dev dependencies via apt-get
install-deb-dep:
	sudo apt-get install $(DEBDEVPKGS)

## install     : install the ${MODULE} module and schema-salad-tool
install: FORCE
	pip install .

## dist        : create a module package for distribution
dist: dist/${MODULE}-$(VERSION).tar.gz

dist/${MODULE}-$(VERSION).tar.gz: $(SOURCES)
	./setup.py sdist bdist_wheel

## clean       : clean up all temporary / machine-generated files
clean: FORCE
	rm -f ${MODILE}/*.pyc tests/*.pyc
	./setup.py clean --all || true
	rm -Rf .coverage
	rm -f diff-cover.html

# Linting and code style related targets
## sorting imports using isort: https://github.com/timothycrosley/isort
sort_imports:
	isort ${MODULE}/*.py tests/*.py setup.py

## pep8        : check Python code style
pep8: $(PYSOURCES)
	pep8 --exclude=_version.py  --show-source --show-pep8 $^ || true

pep8_report.txt: $(PYSOURCES)
	pep8 --exclude=_version.py $^ > pep8_report.txt || true

diff_pep8_report: pep8_report.txt
	diff-quality --violations=pep8 pep8_report.txt

pep257: pydocstyle
## pydocstyle      : check Python code style
pydocstyle: $(PYSOURCES)
	pydocstyle --ignore=D100,D101,D102,D103 $^ || true

pydocstyle_report.txt: $(PYSOURCES)
	pydocstyle setup.py $^ > pydocstyle_report.txt 2>&1 || true

diff_pydocstyle_report: pydocstyle_report.txt
	diff-quality --violations=pycodestyle $^

## autopep8    : fix most Python code indentation and formatting
autopep8: $(PYSOURCES)
	autopep8 --recursive --in-place --ignore E309 $^

# A command to automatically run astyle and autopep8 on appropriate files
## format      : check/fix all code indentation and formatting (runs autopep8)
format: autopep8
	# Do nothing

## pylint      : run static code analysis on Python code
pylint: $(PYSOURCES)
	pylint --msg-template="{path}:{line}: [{msg_id}({symbol}), {obj}] {msg}" \
                $^ || true

pylint_report.txt: ${PYSOURCES}
	pylint --msg-template="{path}:{line}: [{msg_id}({symbol}), {obj}] {msg}" \
		$^ > pylint_report.txt || true

diff_pylint_report: pylint_report.txt
	diff-quality --violations=pylint pylint_report.txt

.coverage: $(PYSOURCES) all
	export COVERAGE_PROCESS_START=${mkfile_dir}.coveragerc; \
	       cd ${CWL}; ./run_test.sh RUNNER=cwltool
	coverage run setup.py test
	coverage combine ${CWL} ${CWL}/draft-3/ ./

coverage.xml: .coverage
	python-coverage xml

coverage.html: htmlcov/index.html

htmlcov/index.html: .coverage
	python-coverage html
	@echo Test coverage of the Python code is now in htmlcov/index.html

coverage-report: .coverage
	python-coverage report

diff-cover: coverage-gcovr.xml coverage.xml
	diff-cover coverage-gcovr.xml coverage.xml

diff-cover.html: coverage-gcovr.xml coverage.xml
	diff-cover coverage-gcovr.xml coverage.xml \
		--html-report diff-cover.html

## test        : run the ${MODULE} test suite
test: FORCE
	./setup.py test

sloccount.sc: ${PYSOURCES} Makefile
	sloccount --duplicates --wide --details $^ > sloccount.sc

## sloccount   : count lines of code
sloccount: ${PYSOURCES} Makefile
	sloccount $^

list-author-emails:
	@echo 'name, E-Mail Address'
	@git log --format='%aN,%aE' | sort -u | grep -v 'root'


mypy2: ${PYSOURCES}
	rm -Rf typeshed/2and3/ruamel/yaml
	ln -s $(shell python -c 'from __future__ import print_function; import ruamel.yaml; import os.path; print(os.path.dirname(ruamel.yaml.__file__))') \
		typeshed/2and3/ruamel/yaml
	rm -Rf typeshed/2and3/schema_salad
	ln -s $(shell python -c 'from __future__ import print_function; import schema_salad; import os.path; print(os.path.dirname(schema_salad.__file__))') \
		typeshed/2and3/schema_salad
	MYPYPATH=$$MYPYPATH:typeshed/2.7:typeshed/2and3 mypy --py2 --disallow-untyped-calls \
		 --warn-redundant-casts \
		 cwltool

mypy3: ${PYSOURCES}
	rm -Rf typeshed/2and3/ruamel/yaml
	ln -s $(shell python3 -c 'from __future__ import print_function; import ruamel.yaml; import os.path; print(os.path.dirname(ruamel.yaml.__file__))') \
		typeshed/2and3/ruamel/yaml
	rm -Rf typeshed/2and3/schema_salad
	ln -s $(shell python3 -c 'from __future__ import print_function; import schema_salad; import os.path; print(os.path.dirname(schema_salad.__file__))') \
		typeshed/2and3/schema_salad
	MYPYPATH=$$MYPYPATH:typeshed/3:typeshed/2and3 mypy --disallow-untyped-calls \
		 --warn-redundant-casts \
		 cwltool

release: FORCE
	./release-test.sh
	. testenv2/bin/activate && \
		testenv2/src/${MODULE}/setup.py sdist bdist_wheel && \
		pip install twine && \
		twine upload testenv2/src/${MODULE}/dist/* && \
		git tag ${VERSION} && git push --tags

FORCE:

# Use this to print the value of a Makefile variable
# Example `make print-VERSION`
# From https://www.cmcrossroads.com/article/printing-value-makefile-variable
print-%  : ; @echo $* = $($*)<|MERGE_RESOLUTION|>--- conflicted
+++ resolved
@@ -28,14 +28,8 @@
 PYSOURCES=$(wildcard ${MODULE}/**.py tests/*.py) setup.py
 DEVPKGS=pep8 diff_cover autopep8 pylint coverage pydocstyle flake8 pytest isort mock
 DEBDEVPKGS=pep8 python-autopep8 pylint python-coverage pydocstyle sloccount \
-<<<<<<< HEAD
-	   python-flake8 python-mock shellcheck graphviz libgraphviz-dev \
-	   pkg-config
-VERSION=1.0.$(shell date +%Y%m%d%H%M%S --date=`git log --first-parent \
-=======
 	   python-flake8 python-mock shellcheck
 VERSION=1.0.$(shell date +%Y%m%d%H%M%S --utc --date=`git log --first-parent \
->>>>>>> e1db94ff
 	--max-count=1 --format=format:%cI`)
 mkfile_dir := $(dir $(abspath $(lastword $(MAKEFILE_LIST))))
 
