--- conflicted
+++ resolved
@@ -18,12 +18,9 @@
 from .process import Process, shortname, uniquename, get_overrides
 from .stdfsaccess import StdFsAccess
 from .utils import aslist
-<<<<<<< HEAD
 from .provenance import create_researchObject, create_ProvProfile
-=======
 from .checker import static_checker, can_assign_src_to_sink, check_types
 
->>>>>>> 9685afce
 import six
 import pkg_resources  # part of setuptools
 import sys
@@ -185,23 +182,13 @@
         self.state = None  # type: Dict[Text, WorkflowStateItem]
         self.processStatus = None  # type: Text
         self.did_callback = False
-<<<<<<< HEAD
         if kwargs["research_obj"]:
             self.provObj=workflow.provenanceObject
             self.parent_wf=workflow.parent_wf
             
         self.steps = [WorkflowJobStep(s, self.provObj, self.parent_wf) for s in workflow.steps]
-        if "outdir" in kwargs:
-            self.outdir = kwargs["outdir"]
-        elif "tmp_outdir_prefix" in kwargs:
-            self.outdir = tempfile.mkdtemp(prefix=kwargs["tmp_outdir_prefix"])
-        else:
-            # tmp_outdir_prefix defaults to tmp, so this is unlikely to be used
-            self.outdir = tempfile.mkdtemp()
-=======
         self.outdir = kwargs.get("outdir")
         self.outdir = tempfile.mkdtemp(prefix=kwargs.get("tmp_outdir_prefix"))
->>>>>>> 9685afce
 
         self.name = uniquename(u"workflow %s" % kwargs.get("name", shortname(self.workflow.tool.get("id", "embedded"))))
 
@@ -372,14 +359,10 @@
             self.processStatus = "permanentFail"
             step.completed = True
 
-<<<<<<< HEAD
     def run(self, ProcessRunID=None,reference_locations=None, **kwargs):
-=======
-    def run(self, document = None, workflow_run_id = None, process_prov_activity = None,reference_locations = None, **kwargs):
         '''
         logs the start of each workflow
         '''
->>>>>>> 9685afce
         _logger.info(u"[%s] start", self.name)
 
 
