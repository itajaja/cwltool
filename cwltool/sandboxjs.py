--- conflicted
+++ resolved
@@ -247,7 +247,6 @@
                     if b:
                         os.write(nodejs.stdin.fileno(), b)
                     else:
-<<<<<<< HEAD
                         wselect = []
                 for pipes in ((nodejs.stdout, stdout_buf), (nodejs.stderr, stderr_buf)):
                     if pipes[0] in rready:
@@ -256,17 +255,10 @@
                             pipes[1].write(b)
                         else:
                             rselect.remove(pipes[0])
-                if stdout_buf.getvalue().endswith("\n"):
+                if stdout_buf.getvalue().endswith("\n".encode()):
                     rselect = []
             except OSError as e:
                 break
-=======
-                        rselect.remove(pipes[0])
-            if stdout_buf.getvalue().endswith("\n".encode()):
-                rselect = []
-        except OSError as e:
-            break
->>>>>>> 15039a45
     tm.cancel()
 
     stdin_buf.close()
@@ -302,14 +294,10 @@
             raise JavascriptException(info)
     else:
         try:
-<<<<<<< HEAD
             # On windows currently a new instance of nodejs process is used due to problem with blocking on read operation on windows
             if onWindows():
                 nodejs.kill()
-            return json.loads(stdoutdata)
-=======
             return json.loads(stdoutdata.decode('utf-8'))
->>>>>>> 15039a45
         except ValueError as e:
             raise JavascriptException(u"%s\nscript was:\n%s\nstdout was: '%s'\nstderr was: '%s'\n" %
                                       (e, fn_linenum(), stdoutdata, stderrdata))