from __future__ import absolute_import
import errno
import json
import logging
import os
import re
import select
import subprocess
import threading
import sys
from io import BytesIO
from typing import Any, Dict, List, Mapping, Text, Tuple, Union
from .utils import onWindows
from pkg_resources import resource_stream

import six

try:
    import queue  # type: ignore
except ImportError:
    import Queue as queue  # type: ignore

class JavascriptException(Exception):
    pass


_logger = logging.getLogger("cwltool")

JSON = Union[Dict[Text, Any], List[Any], Text, int, float, bool, None]

localdata = threading.local()

have_node_slim = False
# minimum acceptable version of nodejs engine
minimum_node_version_str = '0.10.26'

def check_js_threshold_version(working_alias):
    # type: (str) -> bool

    """Checks if the nodeJS engine version on the system
    with the allowed minimum version.
    https://github.com/nodejs/node/blob/master/CHANGELOG.md#nodejs-changelog
    """
    # parse nodejs version into int Tuple: 'v4.2.6\n' -> [4, 2, 6]
    current_version_str = subprocess.check_output(
        [working_alias, "-v"]).decode('utf-8')

    current_version = [int(v) for v in current_version_str.strip().strip('v').split('.')]
    minimum_node_version = [int(v) for v in minimum_node_version_str.split('.')]

    if current_version >= minimum_node_version:
        return True
    else:
        return False


<<<<<<< HEAD
def new_js_proc(js_console=False):
    # type: (bool) -> subprocess.Popen

    cwl_node_engine_js = 'cwlNodeEngine.js'
    if js_console:
        cwl_node_engine_js = 'cwlNodeEngineJSConsole.js'
        _logger.warn("Running with support for javascript console in expressions (DO NOT USE IN PRODUCTION)")

    res = resource_stream(__name__, cwl_node_engine_js)
    nodecode = res.read()
=======
def new_js_proc(force_docker_pull=False):
    # type: (bool) -> subprocess.Popen

    res = resource_stream(__name__, 'cwlNodeEngine.js')
    nodecode = res.read().decode('utf-8')
>>>>>>> 2f5ddf49

    required_node_version, docker = (False,)*2
    nodejs = None
    trynodes = ("nodejs", "node")
    for n in trynodes:
        try:
            if subprocess.check_output([n, "--eval", "process.stdout.write('t')"]).decode('utf-8') != "t":
                continue
            else:
                nodejs = subprocess.Popen([n, "--eval", nodecode],
                                          stdin=subprocess.PIPE,
                                          stdout=subprocess.PIPE,
                                          stderr=subprocess.PIPE)

                required_node_version = check_js_threshold_version(n)
                break
        except subprocess.CalledProcessError:
            pass
        except OSError as e:
            if e.errno == errno.ENOENT:
                pass
            else:
                raise

    if nodejs is None or nodejs is not None and required_node_version is False:
        try:
            nodeimg = "node:slim"
            global have_node_slim

            if not have_node_slim:
                dockerimgs = subprocess.check_output(["docker", "images", "-q", nodeimg]).decode('utf-8')
                # if output is an empty string
                if (len(dockerimgs.split("\n")) <= 1) or force_docker_pull:
                    # pull node:slim docker container
                    nodejsimg = subprocess.check_output(["docker", "pull", nodeimg]).decode('utf-8')
                    _logger.info("Pulled Docker image %s %s", nodeimg, nodejsimg)
                have_node_slim = True
            nodejs = subprocess.Popen(["docker", "run",
                                       "--attach=STDIN", "--attach=STDOUT", "--attach=STDERR",
                                       "--sig-proxy=true", "--interactive",
                                       "--rm", nodeimg, "node", "--eval", nodecode],
                                      stdin=subprocess.PIPE, stdout=subprocess.PIPE, stderr=subprocess.PIPE)
            docker = True
        except OSError as e:
            if e.errno == errno.ENOENT:
                pass
            else:
                raise
        except subprocess.CalledProcessError:
            pass

    # docker failed and nodejs not on system
    if nodejs is None:
        raise JavascriptException(
            u"cwltool requires Node.js engine to evaluate Javascript "
            "expressions, but couldn't find it.  Tried %s, docker run "
            "node:slim" % u", ".join(trynodes))

    # docker failed, but nodejs is installed on system but the version is below the required version
    if docker is False and required_node_version is False:
        raise JavascriptException(
            u'cwltool requires minimum v{} version of Node.js engine.'.format(minimum_node_version_str),
            u'Try updating: https://docs.npmjs.com/getting-started/installing-node')

    return nodejs


<<<<<<< HEAD
def execjs(js, jslib, timeout=None, debug=False, js_console=False):  # type: (Union[Mapping, Text], Any, int, bool, bool) -> JSON

    if not hasattr(localdata, "proc") or localdata.proc.poll() is not None:
        localdata.proc = new_js_proc(js_console=js_console)
=======
def execjs(js, jslib, timeout=None, force_docker_pull=False, debug=False):  # type: (Union[Mapping, Text], Any, int, bool, bool) -> JSON

    if not hasattr(localdata, "proc") or localdata.proc.poll() is not None or onWindows():
        localdata.proc = new_js_proc(force_docker_pull=force_docker_pull)
>>>>>>> 2f5ddf49

    nodejs = localdata.proc

    fn = u"\"use strict\";\n%s\n(function()%s)()" %\
         (jslib, js if isinstance(js, six.string_types) and len(js) > 1 and js[0] == '{' else ("{return (%s);}" % js))

    killed = []

    """ Kill the node process if it exceeds timeout limit"""
    def terminate():
        try:
            killed.append(True)
            nodejs.kill()
        except OSError:
            pass

    if timeout is None:
        timeout = 20

    tm = threading.Timer(timeout, terminate)
    tm.start()

    stdin_buf = BytesIO((json.dumps(fn) + "\n").encode('utf-8'))
    stdout_buf = BytesIO()
    stderr_buf = BytesIO()

    rselect = [nodejs.stdout, nodejs.stderr]  # type: List[BytesIO]
    wselect = [nodejs.stdin]  # type: List[BytesIO]

    # On windows system standard input/output are not handled properly by select module
    # (modules like  pywin32, msvcrt, gevent don't work either)
    if sys.platform=='win32':
        READ_BYTES_SIZE = 512

        # creating queue for reading from a thread to queue
        input_queue = queue.Queue()
        output_queue = queue.Queue()
        error_queue = queue.Queue()

        # To tell threads that output has ended and threads can safely exit
        no_more_output = threading.Lock()
        no_more_output.acquire()
        no_more_error = threading.Lock()
        no_more_error.acquire()

        # put constructed command to input queue which then will be passed to nodejs's stdin
        def put_input(input_queue):
            while True:
                b = stdin_buf.read(READ_BYTES_SIZE)
                if b:
                    input_queue.put(b)
                else:
                    break

        # get the output from nodejs's stdout and continue till otuput ends
        def get_output(output_queue):
            while not no_more_output.acquire(False):
                b=os.read(nodejs.stdout.fileno(), READ_BYTES_SIZE)
                if b:
                    output_queue.put(b)

        # get the output from nodejs's stderr and continue till error output ends
        def get_error(error_queue):
            while not no_more_error.acquire(False):
                b = os.read(nodejs.stderr.fileno(), READ_BYTES_SIZE)
                if b:
                    error_queue.put(b)

        # Threads managing nodejs.stdin, nodejs.stdout and nodejs.stderr respectively
        input_thread = threading.Thread(target=put_input, args=(input_queue,))
        input_thread.daemon=True
        input_thread.start()
        output_thread = threading.Thread(target=get_output, args=(output_queue,))
        output_thread.daemon=True
        output_thread.start()
        error_thread = threading.Thread(target=get_error, args=(error_queue,))
        error_thread.daemon=True
        error_thread.start()

        # mark if output/error is ready
        output_ready=False
        error_ready=False

        while (len(wselect) + len(rselect)) > 0:
            try:
                if nodejs.stdin in wselect:
                    if not input_queue.empty():
                        os.write(nodejs.stdin.fileno(), input_queue.get())
                    elif not input_thread.is_alive():
                        wselect = []
                if nodejs.stdout in rselect:
                    if not output_queue.empty():
                        output_ready = True
                        stdout_buf.write(output_queue.get())
                    elif output_ready:
                        rselect = []
                        no_more_output.release()
                        no_more_error.release()
                        output_thread.join()

                if nodejs.stderr in rselect:
                    if not error_queue.empty():
                        error_ready = True
                        stderr_buf.write(error_queue.get())
                    elif error_ready:
                        rselect = []
                        no_more_output.release()
                        no_more_error.release()
                        output_thread.join()
                        error_thread.join()
                if stdout_buf.getvalue().endswith("\n".encode()):
                    rselect = []
                    no_more_output.release()
                    no_more_error.release()
                    output_thread.join()
            except OSError as e:
                break

    else:
        while (len(wselect) + len(rselect)) > 0:
            rready, wready, _ = select.select(rselect, wselect, [])
            try:
                if nodejs.stdin in wready:
                    b = stdin_buf.read(select.PIPE_BUF)
                    if b:
                        os.write(nodejs.stdin.fileno(), b)
                    else:
                        wselect = []
                for pipes in ((nodejs.stdout, stdout_buf), (nodejs.stderr, stderr_buf)):
                    if pipes[0] in rready:
                        b = os.read(pipes[0].fileno(), select.PIPE_BUF)
                        if b:
                            pipes[1].write(b)
                        else:
                            rselect.remove(pipes[0])
                if stdout_buf.getvalue().endswith("\n".encode()):
                    rselect = []
            except OSError as e:
                break
    tm.cancel()

    stdin_buf.close()
    stdoutdata = stdout_buf.getvalue()
    stderrdata = stderr_buf.getvalue()

    def fn_linenum():  # type: () -> Text
        lines = fn.splitlines()
        ofs = 0
        maxlines = 99
        if len(lines) > maxlines:
            ofs = len(lines) - maxlines
            lines = lines[-maxlines:]
        return u"\n".join(u"%02i %s" % (i + ofs + 1, b) for i, b in enumerate(lines))

    def stdfmt(data):  # type: (Text) -> Text
        if "\n" in data:
            return "\n" + data.strip()
        return data

    nodejs.poll()

    if js_console:
        if len(stderrdata) > 0:
            _logger.info("Javascript console output:")
            _logger.info("----------------------------------------")
            _logger.info('\n'.join(re.findall(r'^[[](?:log|err)[]].*$', stderrdata.decode('utf-8'), flags=re.MULTILINE)))
            _logger.info("----------------------------------------")

    if debug:
        info = u"returncode was: %s\nscript was:\n%s\nstdout was: %s\nstderr was: %s\n" %\
               (nodejs.returncode, fn_linenum(), stdfmt(stdoutdata.decode('utf-8')), stdfmt(stderrdata.decode('utf-8')))
    else:
        info = stdfmt(stderrdata.decode('utf-8'))

    if nodejs.poll() not in (None, 0):
        if killed:
            raise JavascriptException(u"Long-running script killed after %s seconds: %s" % (timeout, info))
        else:
            raise JavascriptException(info)
    else:
        try:
            # On windows currently a new instance of nodejs process is used due to problem with blocking on read operation on windows
            if onWindows():
                nodejs.kill()
            return json.loads(stdoutdata.decode('utf-8'))
        except ValueError as e:
            raise JavascriptException(u"%s\nscript was:\n%s\nstdout was: '%s'\nstderr was: '%s'\n" %
                                      (e, fn_linenum(), stdoutdata, stderrdata))<|MERGE_RESOLUTION|>--- conflicted
+++ resolved
@@ -54,24 +54,16 @@
         return False
 
 
-<<<<<<< HEAD
-def new_js_proc(js_console=False):
-    # type: (bool) -> subprocess.Popen
-
+def new_js_proc(force_docker_pull=False, js_console=False):
+    # type: (bool, bool) -> subprocess.Popen
+    
     cwl_node_engine_js = 'cwlNodeEngine.js'
     if js_console:
         cwl_node_engine_js = 'cwlNodeEngineJSConsole.js'
         _logger.warn("Running with support for javascript console in expressions (DO NOT USE IN PRODUCTION)")
 
     res = resource_stream(__name__, cwl_node_engine_js)
-    nodecode = res.read()
-=======
-def new_js_proc(force_docker_pull=False):
-    # type: (bool) -> subprocess.Popen
-
-    res = resource_stream(__name__, 'cwlNodeEngine.js')
     nodecode = res.read().decode('utf-8')
->>>>>>> 2f5ddf49
 
     required_node_version, docker = (False,)*2
     nodejs = None
@@ -139,17 +131,10 @@
     return nodejs
 
 
-<<<<<<< HEAD
-def execjs(js, jslib, timeout=None, debug=False, js_console=False):  # type: (Union[Mapping, Text], Any, int, bool, bool) -> JSON
-
-    if not hasattr(localdata, "proc") or localdata.proc.poll() is not None:
-        localdata.proc = new_js_proc(js_console=js_console)
-=======
-def execjs(js, jslib, timeout=None, force_docker_pull=False, debug=False):  # type: (Union[Mapping, Text], Any, int, bool, bool) -> JSON
+def execjs(js, jslib, timeout=None, force_docker_pull=False, debug=False, js_console=False):  # type: (Union[Mapping, Text], Any, int, bool, bool, bool) -> JSON
 
     if not hasattr(localdata, "proc") or localdata.proc.poll() is not None or onWindows():
-        localdata.proc = new_js_proc(force_docker_pull=force_docker_pull)
->>>>>>> 2f5ddf49
+        localdata.proc = new_js_proc(force_docker_pull=force_docker_pull, js_console=js_console)
 
     nodejs = localdata.proc
 
