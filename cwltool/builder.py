from __future__ import absolute_import

import copy
import logging
from typing import (Any, Callable, Dict, List,  # pylint: disable=unused-import
                    Optional, Set, Text, Type, Union, Tuple)

from rdflib import Graph, URIRef  # pylint: disable=unused-import
from rdflib.namespace import OWL, RDFS
import schema_salad.schema  # pylint: disable=unused-import
import schema_salad.validate as validate
from schema_salad.schema import AvroSchemaFromJSONData
from schema_salad.sourceline import SourceLine
from six import iteritems, string_types

from . import expression
from .errors import WorkflowException
from .loghandler import _logger
from .mutation import MutationManager  # pylint: disable=unused-import
from .pathmapper import (PathMapper,  # pylint: disable=unused-import
                         get_listing, normalizeFilesDirs, visit_class)
from .stdfsaccess import StdFsAccess  # pylint: disable=unused-import
from .utils import (aslist, docker_windows_path_adjust,
                    json_dumps, onWindows)

CONTENT_LIMIT = 64 * 1024


def substitute(value, replace):  # type: (Text, Text) -> Text
    if replace[0] == "^":
        return substitute(value[0:value.rindex('.')], replace[1:])
    return value + replace

def formatSubclassOf(fmt, cls, ontology, visited):
    # type: (Text, Text, Optional[Graph], Set[Text]) -> bool
    """Determine if `fmt` is a subclass of `cls`."""

    if URIRef(fmt) == URIRef(cls):
        return True

    if ontology is None:
        return False

    if fmt in visited:
        return False

    visited.add(fmt)

    uriRefFmt = URIRef(fmt)

    for s, p, o in ontology.triples((uriRefFmt, RDFS.subClassOf, None)):
        # Find parent classes of `fmt` and search upward
        if formatSubclassOf(o, cls, ontology, visited):
            return True

    for s, p, o in ontology.triples((uriRefFmt, OWL.equivalentClass, None)):
        # Find equivalent classes of `fmt` and search horizontally
        if formatSubclassOf(o, cls, ontology, visited):
            return True

    for s, p, o in ontology.triples((None, OWL.equivalentClass, uriRefFmt)):
        # Find equivalent classes of `fmt` and search horizontally
        if formatSubclassOf(s, cls, ontology, visited):
            return True

    return False

def check_format(actual_file,    # type: Union[Dict[Text, Any], List, Text]
                 input_formats,  # type: Union[List[Text], Text]
                 ontology        # type: Optional[Graph]
                ):  # type: (...) -> None
    """ Confirms that the format present is valid for the allowed formats."""
    for afile in aslist(actual_file):
        if not afile:
            continue
        if "format" not in afile:
            raise validate.ValidationException(
                u"File has no 'format' defined: {}".format(
                    json_dumps(afile, indent=4)))
        for inpf in aslist(input_formats):
            if afile["format"] == inpf or \
                    formatSubclassOf(afile["format"], inpf, ontology, set()):
                return
        raise validate.ValidationException(
<<<<<<< HEAD
            u"File has an incompatible format: %s" % json.dumps(af, indent=4))

class Builder(object):
    def __init__(self):  # type: () -> None
        self.names = None  # type: schema.Names
        self.schemaDefs = None  # type: Dict[Text, Dict[Text, Any]]
        self.files = None  # type: List[Dict[Text, Text]]
        self.fs_access = None  # type: StdFsAccess
        self.job = None  # type: Dict[Text, Union[Dict[Text, Any], List, Text]]
        self.requirements = None  # type: List[Dict[Text, Any]]
        self.hints = None  # type: List[Dict[Text, Any]]
        self.outdir = None  # type: Text
        self.tmpdir = None  # type: Text
        self.resources = None  # type: Dict[Text, Union[int, Text]]
        self.bindings = []  # type: List[Dict[Text, Any]]
        self.timeout = None  # type: int
        self.pathmapper = None  # type: PathMapper
        self.stagedir = None  # type: Text
        self.make_fs_access = None  # type: Type[StdFsAccess]
        self.debug = False  # type: bool
        self.js_console = False  # type: bool
        self.mutation_manager = None  # type: MutationManager
        self.force_docker_pull = False  # type: bool
        self.formatgraph = None  # type: Graph
        # One of "no_listing", "shallow_listing", "deep_listing"
        # Will be default "no_listing" for CWL v1.1
        self.loadListing = "deep_listing"  # type: Union[None, str]
        self.provObj=None

        self.find_default_container = None  # type: Callable[[], Text]
        self.job_script_provider = None  # type: Any
=======
            u"File has an incompatible format: {}".format(
                json_dumps(afile, indent=4)))

class HasReqsHints(object):
    def __init__(self):
        self.requirements = []  # List[Dict[Text, Any]]
        self.hints = []         # List[Dict[Text, Any]]

    def get_requirement(self,
                    feature  # type: Text
                   ):  # type: (...) -> Tuple[Optional[Any], Optional[bool]]
        for item in reversed(self.requirements):
            if item["class"] == feature:
                return (item, True)
        for item in reversed(self.hints):
            if item["class"] == feature:
                return (item, False)
        return (None, None)

class Builder(HasReqsHints):
    def __init__(self,
                 job,                       # type: Dict[Text, Union[Dict[Text, Any], List, Text]]
                 files=None,                # type: List[Dict[Text, Text]]
                 bindings=None,             # type: List[Dict[Text, Any]]
                 schemaDefs=None,           # type: Dict[Text, Dict[Text, Any]]
                 names=None,                # type: schema_salad.schema.Names
                 requirements=None,         # type: List[Dict[Text, Any]]
                 hints=None,                # type: List[Dict[Text, Any]]
                 timeout=None,              # type: float
                 debug=False,               # type: bool
                 resources=None,            # type: Dict[Text, int]
                 js_console=False,          # type: bool
                 mutation_manager=None,     # type: Optional[MutationManager]
                 formatgraph=None,          # type: Optional[Graph]
                 make_fs_access=None,       # type: Type[StdFsAccess]
                 fs_access=None,            # type: StdFsAccess
                 force_docker_pull=False,   # type: bool
                 loadListing=u"",           # type: Text
                 outdir=u"",                # type: Text
                 tmpdir=u"",                # type: Text
                 stagedir=u"",              # type: Text
                 job_script_provider=None   # type: Optional[Any]
                ):  # type: (...) -> None

        if names is None:
            self.names = schema_salad.schema.Names()
        else:
            self.names = names

        if schemaDefs is None:
            self.schemaDefs = {}  # type: Dict[Text, Dict[Text, Any]]
        else:
            self.schemaDefs = schemaDefs

        if files is None:
            self.files = []  # type: List[Dict[Text, Text]]
        else:
            self.files = files

        if fs_access is None:
            self.fs_access = StdFsAccess("")
        else:
            self.fs_access = fs_access

        self.job = job
        self.requirements = requirements
        self.hints = hints
        self.outdir = outdir
        self.tmpdir = tmpdir

        if resources is None:
            self.resources = {}  # type: Dict[Text, int]
        else:
            self.resources = resources

        if bindings is None:
            self.bindings = []  # type: List[Dict[Text, Any]]
        else:
            self.bindings = bindings
        self.timeout = timeout
        self.pathmapper = None  # type: Optional[PathMapper]
        self.stagedir = stagedir

        if make_fs_access is None:
            self.make_fs_access = StdFsAccess
        else:
            self.make_fs_access = make_fs_access

        self.debug = debug
        self.js_console = js_console
        self.mutation_manager = mutation_manager
        self.force_docker_pull = force_docker_pull
        self.formatgraph = formatgraph

        # One of "no_listing", "shallow_listing", "deep_listing"
        self.loadListing = loadListing

        self.find_default_container = None  # type: Optional[Callable[[], Text]]
        self.job_script_provider = job_script_provider

>>>>>>> 24a34936
    def build_job_script(self, commands):
        # type: (List[Text]) -> Text
        build_job_script_method = getattr(self.job_script_provider, "build_job_script", None)  # type: Callable[[Builder, Union[List[str],List[Text]]], Text]
        if build_job_script_method:
            return build_job_script_method(self, commands)
        else:
            return None

    def bind_input(self,
                   schema,                   # type: Dict[Text, Any]
                   datum,                    # type: Any
                   discover_secondaryFiles,  # type: bool
                   lead_pos=None,            # type: Optional[Union[int, List[int]]]
                   tail_pos=None,            # type: Optional[List[int]]
                  ):  # type: (...) -> List[Dict[Text, Any]]

        if tail_pos is None:
            tail_pos = []
        if lead_pos is None:
            lead_pos = []
        bindings = []  # type: List[Dict[Text,Text]]
        binding = None  # type: Optional[Dict[Text,Any]]
        value_from_expression = False
        if "inputBinding" in schema and isinstance(schema["inputBinding"], dict):
            binding = copy.copy(schema["inputBinding"])

            if "position" in binding:
                binding["position"] = aslist(lead_pos) + aslist(binding["position"]) + aslist(tail_pos)
            else:
                binding["position"] = aslist(lead_pos) + [0] + aslist(tail_pos)

            binding["datum"] = datum
            if "valueFrom" in binding:
                value_from_expression = True

        # Handle union types
        if isinstance(schema["type"], list):
            bound_input = False
            for t in schema["type"]:
                if isinstance(t, string_types) and self.names.has_name(t, ""):
                    avsc = self.names.get_name(t, "")
                elif isinstance(t, dict) and "name" in t and self.names.has_name(t["name"], ""):
                    avsc = self.names.get_name(t["name"], "")
                else:
                    avsc = AvroSchemaFromJSONData(t, self.names)
                if validate.validate(avsc, datum):
                    schema = copy.deepcopy(schema)
                    schema["type"] = t
                    if not value_from_expression:
                        return self.bind_input(schema, datum, lead_pos=lead_pos, tail_pos=tail_pos, discover_secondaryFiles=discover_secondaryFiles)
                    else:
                        self.bind_input(schema, datum, lead_pos=lead_pos, tail_pos=tail_pos, discover_secondaryFiles=discover_secondaryFiles)
                        bound_input = True
            if not bound_input:
                raise validate.ValidationException(u"'%s' is not a valid union %s" % (datum, schema["type"]))
        elif isinstance(schema["type"], dict):
            st = copy.deepcopy(schema["type"])
            if binding and "inputBinding" not in st and st["type"] == "array" and "itemSeparator" not in binding:
                st["inputBinding"] = {}
            for k in ("secondaryFiles", "format", "streamable"):
                if k in schema:
                    st[k] = schema[k]
            if value_from_expression:
                self.bind_input(st, datum, lead_pos=lead_pos, tail_pos=tail_pos, discover_secondaryFiles=discover_secondaryFiles)
            else:
                bindings.extend(self.bind_input(st, datum, lead_pos=lead_pos, tail_pos=tail_pos, discover_secondaryFiles=discover_secondaryFiles))
        else:
            if schema["type"] in self.schemaDefs:
                schema = self.schemaDefs[schema["type"]]

            if schema["type"] == "record":
                for f in schema["fields"]:
                    if f["name"] in datum and datum[f["name"]] is not None:
                        bindings.extend(self.bind_input(f, datum[f["name"]], lead_pos=lead_pos, tail_pos=f["name"], discover_secondaryFiles=discover_secondaryFiles))
                    else:
                        datum[f["name"]] = f.get("default")

            if schema["type"] == "array":
                for n, item in enumerate(datum):
                    b2 = None
                    if binding:
                        b2 = copy.deepcopy(binding)
                        b2["datum"] = item
                    itemschema = {
                        u"type": schema["items"],
                        u"inputBinding": b2
                    }
                    for k in ("secondaryFiles", "format", "streamable"):
                        if k in schema:
                            itemschema[k] = schema[k]
                    bindings.extend(
                        self.bind_input(itemschema, item, lead_pos=n, tail_pos=tail_pos, discover_secondaryFiles=discover_secondaryFiles))
                binding = None

            if schema["type"] == "File":
                self.files.append(datum)
                if (binding and binding.get("loadContents")) or schema.get("loadContents"):
                    with self.fs_access.open(datum["location"], "rb") as f:
                        datum["contents"] = f.read(CONTENT_LIMIT)

                if "secondaryFiles" in schema:
                    if "secondaryFiles" not in datum:
                        datum["secondaryFiles"] = []
                    for sf in aslist(schema["secondaryFiles"]):
                        if isinstance(sf, dict) or "$(" in sf or "${" in sf:
                            sfpath = self.do_eval(sf, context=datum)
                        else:
                            sfpath = substitute(datum["basename"], sf)
                        for sfname in aslist(sfpath):
                            found = False
                            for d in datum["secondaryFiles"]:
                                if not d.get("basename"):
                                    d["basename"] = d["location"][d["location"].rindex("/")+1:]
                                if d["basename"] == sfname:
                                    found = True
                            if not found:
                                if isinstance(sfname, dict):
                                    datum["secondaryFiles"].append(sfname)
                                elif discover_secondaryFiles:
                                    datum["secondaryFiles"].append({
                                        "location": datum["location"][0:datum["location"].rindex("/")+1]+sfname,
                                        "basename": sfname,
                                        "class": "File"})
                                else:
                                    raise WorkflowException("Missing required secondary file '%s' from file object: %s" % (
                                        sfname, json_dumps(datum, indent=4)))

                    normalizeFilesDirs(datum["secondaryFiles"])

                if "format" in schema:
                    try:
                        check_format(datum, self.do_eval(schema["format"]),
                                     self.formatgraph)
                    except validate.ValidationException as ve:
                        raise WorkflowException(
                            "Expected value of '%s' to have format %s but\n "
                            " %s" % (schema["name"], schema["format"], ve))

                def _capture_files(f):
                    self.files.append(f)
                    return f

                visit_class(datum.get("secondaryFiles", []), ("File", "Directory"), _capture_files)

            if schema["type"] == "Directory":
                ll = self.loadListing or (binding and binding.get("loadListing"))
                if ll and ll != "no_listing":
                    get_listing(self.fs_access, datum, (ll == "deep_listing"))
                self.files.append(datum)

        # Position to front of the sort key
        if binding:
            for bi in bindings:
                bi["position"] = binding["position"] + bi["position"]
            bindings.append(binding)

        return bindings

    def tostr(self, value):  # type: (Any) -> Text
        if isinstance(value, dict) and value.get("class") in ("File", "Directory"):
            if "path" not in value:
                raise WorkflowException(u"%s object missing \"path\": %s" % (value["class"], value))

            # Path adjust for windows file path when passing to docker, docker accepts unix like path only
            (docker_req, docker_is_req) = self.get_requirement("DockerRequirement")
            if onWindows() and docker_req is not None:
                # docker_req is none only when there is no dockerRequirement
                # mentioned in hints and Requirement
                path = docker_windows_path_adjust(value["path"])
                assert path is not None
                return path
            return value["path"]
        else:
            return Text(value)

    def generate_arg(self, binding):  # type: (Dict[Text, Any]) -> List[Text]
        value = binding.get("datum")
        if "valueFrom" in binding:
            with SourceLine(binding, "valueFrom", WorkflowException, _logger.isEnabledFor(logging.DEBUG)):
                value = self.do_eval(binding["valueFrom"], context=value)

        prefix = binding.get("prefix")  # type: Optional[Text]
        sep = binding.get("separate", True)
        if prefix is None and not sep:
            with SourceLine(binding, "separate", WorkflowException, _logger.isEnabledFor(logging.DEBUG)):
                raise WorkflowException("'separate' option can not be specified without prefix")

        argl = []  # type: List[Dict[Text,Text]]
        if isinstance(value, list):
            if binding.get("itemSeparator") and value:
                argl = [binding["itemSeparator"].join([self.tostr(v) for v in value])]
            elif binding.get("valueFrom"):
                value = [self.tostr(v) for v in value]
                return ([prefix] if prefix else []) + value
            elif prefix and value:
                return [prefix]
            else:
                return []
        elif isinstance(value, dict) and value.get("class") in ("File", "Directory"):
            argl = [value]
        elif isinstance(value, dict):
            return [prefix] if prefix else []
        elif value is True and prefix:
            return [prefix]
        elif value is False or value is None or (value is True and not prefix):
            return []
        else:
            argl = [value]

        args = []
        for j in argl:
            if sep:
                args.extend([prefix, self.tostr(j)])
            else:
                assert prefix is not None
                args.append(prefix + self.tostr(j))

        return [a for a in args if a is not None]

    def do_eval(self, ex, context=None, recursive=False, strip_whitespace=True):
        # type: (Union[Dict[Text, Text], Text], Any, bool, bool) -> Any
        if recursive:
            if isinstance(ex, dict):
                return {k: self.do_eval(v, context, recursive)
                        for k, v in iteritems(ex)}
            if isinstance(ex, list):
                return [self.do_eval(v, context, recursive)
                        for v in ex]

        return expression.do_eval(ex, self.job, self.requirements,
                                  self.outdir, self.tmpdir,
                                  self.resources,
                                  context=context,
                                  timeout=self.timeout,
                                  debug=self.debug,
                                  js_console=self.js_console,
                                  force_docker_pull=self.force_docker_pull,
                                  strip_whitespace=strip_whitespace)<|MERGE_RESOLUTION|>--- conflicted
+++ resolved
@@ -82,39 +82,6 @@
                     formatSubclassOf(afile["format"], inpf, ontology, set()):
                 return
         raise validate.ValidationException(
-<<<<<<< HEAD
-            u"File has an incompatible format: %s" % json.dumps(af, indent=4))
-
-class Builder(object):
-    def __init__(self):  # type: () -> None
-        self.names = None  # type: schema.Names
-        self.schemaDefs = None  # type: Dict[Text, Dict[Text, Any]]
-        self.files = None  # type: List[Dict[Text, Text]]
-        self.fs_access = None  # type: StdFsAccess
-        self.job = None  # type: Dict[Text, Union[Dict[Text, Any], List, Text]]
-        self.requirements = None  # type: List[Dict[Text, Any]]
-        self.hints = None  # type: List[Dict[Text, Any]]
-        self.outdir = None  # type: Text
-        self.tmpdir = None  # type: Text
-        self.resources = None  # type: Dict[Text, Union[int, Text]]
-        self.bindings = []  # type: List[Dict[Text, Any]]
-        self.timeout = None  # type: int
-        self.pathmapper = None  # type: PathMapper
-        self.stagedir = None  # type: Text
-        self.make_fs_access = None  # type: Type[StdFsAccess]
-        self.debug = False  # type: bool
-        self.js_console = False  # type: bool
-        self.mutation_manager = None  # type: MutationManager
-        self.force_docker_pull = False  # type: bool
-        self.formatgraph = None  # type: Graph
-        # One of "no_listing", "shallow_listing", "deep_listing"
-        # Will be default "no_listing" for CWL v1.1
-        self.loadListing = "deep_listing"  # type: Union[None, str]
-        self.provObj=None
-
-        self.find_default_container = None  # type: Callable[[], Text]
-        self.job_script_provider = None  # type: Any
-=======
             u"File has an incompatible format: {}".format(
                 json_dumps(afile, indent=4)))
 
@@ -211,11 +178,11 @@
 
         # One of "no_listing", "shallow_listing", "deep_listing"
         self.loadListing = loadListing
+        self.provObj=None
 
         self.find_default_container = None  # type: Optional[Callable[[], Text]]
         self.job_script_provider = job_script_provider
 
->>>>>>> 24a34936
     def build_job_script(self, commands):
         # type: (List[Text]) -> Text
         build_job_script_method = getattr(self.job_script_provider, "build_job_script", None)  # type: Callable[[Builder, Union[List[str],List[Text]]], Text]
