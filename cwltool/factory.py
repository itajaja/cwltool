--- conflicted
+++ resolved
@@ -3,13 +3,9 @@
 from typing import Callable as tCallable
 from typing import Any, Dict, Text, Tuple, Union
 
-<<<<<<< HEAD
 from . import load_tool, workflow
+from .argparser import get_default_args
 from .executors import SingleJobExecutor
-=======
-from . import load_tool, main, workflow
-from .argparser import get_default_args
->>>>>>> 3ebbb755
 from .process import Process
 
 
