--- conflicted
+++ resolved
@@ -9,32 +9,19 @@
 import logging
 import os
 import sys
-<<<<<<< HEAD
-from typing import (IO, Any, AnyStr, Callable, Dict, List, Sequence, Text, Tuple,
+import warnings
+from typing import (IO, Any, Callable, Dict, List, Text, Tuple,
                     Union, cast, Mapping, MutableMapping, Iterable)
-
-import pkg_resources  # part of setuptools
-import six
-import warnings
-=======
-import tempfile
 
 import pkg_resources  # part of setuptools
 import ruamel.yaml as yaml
+import schema_salad.validate as validate
 import six
-from typing import (IO, Any, Callable, Dict, List, Text, Tuple,
-                    Union, cast, Mapping, MutableMapping, Iterable)
->>>>>>> 3ebbb755
-
-import schema_salad.validate as validate
 from schema_salad.ref_resolver import Loader, file_uri, uri_file_path
 from schema_salad.sourceline import strip_dup_lineno
+
 from . import draft2tool, workflow
-<<<<<<< HEAD
-=======
 from .argparser import arg_parser, generate_parser
-from .builder import Builder
->>>>>>> 3ebbb755
 from .cwlrdf import printdot, printrdf
 from .errors import UnsupportedRequirement, WorkflowException
 from .executors import SingleJobExecutor, MultithreadedJobExecutor
@@ -44,13 +31,8 @@
 from .mutation import MutationManager
 from .pack import pack
 from .pathmapper import (adjustDirObjs, trim_listing, visit_class)
-<<<<<<< HEAD
 from .process import (Process, normalizeFilesDirs,
                       scandeps, shortname, use_custom_schema,
-=======
-from .process import (Process, cleanIntermediate, normalizeFilesDirs,
-                      relocateOutputs, scandeps, shortname, use_custom_schema,
->>>>>>> 3ebbb755
                       use_standard_schema)
 from .resolver import ga4gh_tool_registries, tool_resolver
 from .software_requirements import (DependenciesConfiguration,
@@ -58,10 +40,6 @@
 from .stdfsaccess import StdFsAccess
 from .update import ALLUPDATES, UPDATES
 from .utils import onWindows, windows_default_container_id
-<<<<<<< HEAD
-
-=======
->>>>>>> 3ebbb755
 
 _logger = logging.getLogger("cwltool")
 
@@ -70,210 +48,6 @@
 _logger.setLevel(logging.INFO)
 
 
-<<<<<<< HEAD
-def arg_parser():  # type: () -> argparse.ArgumentParser
-    parser = argparse.ArgumentParser(description='Reference executor for Common Workflow Language')
-    parser.add_argument("--basedir", type=Text)
-    parser.add_argument("--outdir", type=Text, default=os.path.abspath('.'),
-                        help="Output directory, default current directory")
-
-    parser.add_argument("--no-container", action="store_false", default=True,
-                        help="Do not execute jobs in a Docker container, even when specified by the CommandLineTool",
-                        dest="use_container")
-    parser.add_argument("--parallel", action="store_true", default=False,
-                        help="[experimental] Run jobs in parallel. "
-                             "Does not currently keep track of ResourceRequirements like the number of cores"
-                             "or memory and can overload this system")
-    parser.add_argument("--preserve-environment", type=Text, action="append",
-                        help="Preserve specific environment variable when running CommandLineTools.  May be provided multiple times.",
-                        metavar="ENVVAR",
-                        default=["PATH"],
-                        dest="preserve_environment")
-
-    parser.add_argument("--preserve-entire-environment", action="store_true",
-                        help="Preserve entire parent environment when running CommandLineTools.",
-                        default=False,
-                        dest="preserve_entire_environment")
-
-    exgroup = parser.add_mutually_exclusive_group()
-    exgroup.add_argument("--rm-container", action="store_true", default=True,
-                         help="Delete Docker container used by jobs after they exit (default)",
-                         dest="rm_container")
-
-    exgroup.add_argument("--leave-container", action="store_false",
-                         default=True, help="Do not delete Docker container used by jobs after they exit",
-                         dest="rm_container")
-
-    parser.add_argument("--tmpdir-prefix", type=Text,
-                        help="Path prefix for temporary directories",
-                        default="tmp")
-
-    exgroup = parser.add_mutually_exclusive_group()
-    exgroup.add_argument("--tmp-outdir-prefix", type=Text,
-                         help="Path prefix for intermediate output directories",
-                         default="tmp")
-
-    exgroup.add_argument("--cachedir", type=Text, default="",
-                         help="Directory to cache intermediate workflow outputs to avoid recomputing steps.")
-
-    exgroup = parser.add_mutually_exclusive_group()
-    exgroup.add_argument("--rm-tmpdir", action="store_true", default=True,
-                         help="Delete intermediate temporary directories (default)",
-                         dest="rm_tmpdir")
-
-    exgroup.add_argument("--leave-tmpdir", action="store_false",
-                         default=True, help="Do not delete intermediate temporary directories",
-                         dest="rm_tmpdir")
-
-    exgroup = parser.add_mutually_exclusive_group()
-    exgroup.add_argument("--move-outputs", action="store_const", const="move", default="move",
-                         help="Move output files to the workflow output directory and delete intermediate output directories (default).",
-                         dest="move_outputs")
-
-    exgroup.add_argument("--leave-outputs", action="store_const", const="leave", default="move",
-                         help="Leave output files in intermediate output directories.",
-                         dest="move_outputs")
-
-    exgroup.add_argument("--copy-outputs", action="store_const", const="copy", default="move",
-                         help="Copy output files to the workflow output directory, don't delete intermediate output directories.",
-                         dest="move_outputs")
-
-    exgroup = parser.add_mutually_exclusive_group()
-    exgroup.add_argument("--enable-pull", default=True, action="store_true",
-                         help="Try to pull Docker images", dest="enable_pull")
-
-    exgroup.add_argument("--disable-pull", default=True, action="store_false",
-                         help="Do not try to pull Docker images", dest="enable_pull")
-
-    parser.add_argument("--rdf-serializer",
-                        help="Output RDF serialization format used by --print-rdf (one of turtle (default), n3, nt, xml)",
-                        default="turtle")
-
-    parser.add_argument("--eval-timeout",
-                        help="Time to wait for a Javascript expression to evaluate before giving an error, default 20s.",
-                        type=float,
-                        default=20)
-
-    exgroup = parser.add_mutually_exclusive_group()
-    exgroup.add_argument("--print-rdf", action="store_true",
-                         help="Print corresponding RDF graph for workflow and exit")
-    exgroup.add_argument("--print-dot", action="store_true",
-                         help="Print workflow visualization in graphviz format and exit")
-    exgroup.add_argument("--print-pre", action="store_true", help="Print CWL document after preprocessing.")
-    exgroup.add_argument("--print-deps", action="store_true", help="Print CWL document dependencies.")
-    exgroup.add_argument("--print-input-deps", action="store_true", help="Print input object document dependencies.")
-    exgroup.add_argument("--pack", action="store_true", help="Combine components into single document and print.")
-    exgroup.add_argument("--version", action="store_true", help="Print version and exit")
-    exgroup.add_argument("--validate", action="store_true", help="Validate CWL document only.")
-    exgroup.add_argument("--print-supported-versions", action="store_true", help="Print supported CWL specs.")
-
-    exgroup = parser.add_mutually_exclusive_group()
-    exgroup.add_argument("--strict", action="store_true",
-                         help="Strict validation (unrecognized or out of place fields are error)",
-                         default=True, dest="strict")
-    exgroup.add_argument("--non-strict", action="store_false", help="Lenient validation (ignore unrecognized fields)",
-                         default=True, dest="strict")
-
-    parser.add_argument("--skip-schemas", action="store_true",
-            help="Skip loading of schemas", default=True, dest="skip_schemas")
-
-    exgroup = parser.add_mutually_exclusive_group()
-    exgroup.add_argument("--verbose", action="store_true", help="Default logging")
-    exgroup.add_argument("--quiet", action="store_true", help="Only print warnings and errors.")
-    exgroup.add_argument("--debug", action="store_true", help="Print even more logging")
-
-    parser.add_argument("--js-console", action="store_true", help="Enable javascript console output")
-    parser.add_argument("--user-space-docker-cmd",
-                        help="(Linux/OS X only) Specify a user space docker "
-                        "command (like udocker or dx-docker) that will be "
-                        "used to call 'pull' and 'run'")
-
-    dependency_resolvers_configuration_help = argparse.SUPPRESS
-    dependencies_directory_help = argparse.SUPPRESS
-    use_biocontainers_help = argparse.SUPPRESS
-    conda_dependencies = argparse.SUPPRESS
-
-    if SOFTWARE_REQUIREMENTS_ENABLED:
-        dependency_resolvers_configuration_help = "Dependency resolver configuration file describing how to adapt 'SoftwareRequirement' packages to current system."
-        dependencies_directory_help = "Defaut root directory used by dependency resolvers configuration."
-        use_biocontainers_help = "Use biocontainers for tools without an explicitly annotated Docker container."
-        conda_dependencies = "Short cut to use Conda to resolve 'SoftwareRequirement' packages."
-
-    parser.add_argument("--beta-dependency-resolvers-configuration", default=None, help=dependency_resolvers_configuration_help)
-    parser.add_argument("--beta-dependencies-directory", default=None, help=dependencies_directory_help)
-    parser.add_argument("--beta-use-biocontainers", default=None, help=use_biocontainers_help, action="store_true")
-    parser.add_argument("--beta-conda-dependencies", default=None, help=conda_dependencies, action="store_true")
-
-    parser.add_argument("--tool-help", action="store_true", help="Print command line help for tool")
-
-    parser.add_argument("--relative-deps", choices=['primary', 'cwd'],
-                        default="primary", help="When using --print-deps, print paths "
-                                                "relative to primary file or current working directory.")
-
-    parser.add_argument("--enable-dev", action="store_true",
-                        help="Enable loading and running development versions "
-                             "of CWL spec.", default=False)
-
-    parser.add_argument("--enable-ext", action="store_true",
-                        help="Enable loading and running cwltool extensions "
-                             "to CWL spec.", default=False)
-
-    parser.add_argument("--default-container",
-                        help="Specify a default docker container that will be used if the workflow fails to specify one.")
-    parser.add_argument("--no-match-user", action="store_true",
-                        help="Disable passing the current uid to 'docker run --user`")
-    parser.add_argument("--disable-net", action="store_true",
-                        help="Use docker's default networking for containers;"
-                             " the default is to enable networking.")
-    parser.add_argument("--custom-net", type=Text,
-                        help="Will be passed to `docker run` as the '--net' "
-                             "parameter. Implies '--enable-net'.")
-
-    exgroup = parser.add_mutually_exclusive_group()
-    exgroup.add_argument("--enable-ga4gh-tool-registry", action="store_true", help="Enable resolution using GA4GH tool registry API",
-                        dest="enable_ga4gh_tool_registry", default=True)
-    exgroup.add_argument("--disable-ga4gh-tool-registry", action="store_false", help="Disable resolution using GA4GH tool registry API",
-                        dest="enable_ga4gh_tool_registry", default=True)
-
-    parser.add_argument("--add-ga4gh-tool-registry", action="append", help="Add a GA4GH tool registry endpoint to use for resolution, default %s" % ga4gh_tool_registries,
-                        dest="ga4gh_tool_registries", default=[])
-
-    parser.add_argument("--on-error",
-                        help="Desired workflow behavior when a step fails.  One of 'stop' or 'continue'. "
-                             "Default is 'stop'.", default="stop", choices=("stop", "continue"))
-
-    exgroup = parser.add_mutually_exclusive_group()
-    exgroup.add_argument("--compute-checksum", action="store_true", default=True,
-                         help="Compute checksum of contents while collecting outputs",
-                         dest="compute_checksum")
-    exgroup.add_argument("--no-compute-checksum", action="store_false",
-                         help="Do not compute checksum of contents while collecting outputs",
-                         dest="compute_checksum")
-
-    parser.add_argument("--relax-path-checks", action="store_true",
-                        default=False, help="Relax requirements on path names to permit "
-                        "spaces and hash characters.", dest="relax_path_checks")
-    exgroup.add_argument("--make-template", action="store_true",
-                         help="Generate a template input object")
-
-    parser.add_argument("--force-docker-pull", action="store_true",
-                        default=False, help="Pull latest docker image even if"
-                                            " it is locally present", dest="force_docker_pull")
-    parser.add_argument("--no-read-only", action="store_true",
-                        default=False, help="Do not set root directory in the"
-                                            " container as read-only", dest="no_read_only")
-
-    parser.add_argument("--overrides", type=str,
-                        default=None, help="Read process requirement overrides from file.")
-
-    parser.add_argument("workflow", type=Text, nargs="?", default=None)
-    parser.add_argument("job_order", nargs=argparse.REMAINDER)
-
-    return parser
-
-
-=======
->>>>>>> 3ebbb755
 def single_job_executor(t,  # type: Process
                         job_order_object,  # type: Dict[Text, Any]
                         **kwargs  # type: Any
