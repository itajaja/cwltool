--- conflicted
+++ resolved
@@ -153,11 +153,7 @@
         return obj
 
 
-<<<<<<< HEAD
-def evaluator(ex, jslib, obj, fullJS=False, timeout=None, debug=False, js_console=False):
-=======
-def evaluator(ex, jslib, obj, fullJS=False, timeout=None, force_docker_pull=False, debug=False):
->>>>>>> 2f5ddf49
+def evaluator(ex, jslib, obj, fullJS=False, timeout=None, force_docker_pull=False, debug=False, js_console=False):
     # type: (Text, Text, Dict[Text, Any], bool, int, bool, bool) -> JSON
     m = param_re.match(ex)
     if m:
@@ -168,11 +164,7 @@
         except Exception as w:
             raise WorkflowException("%s%s" % (m.group(1), w))
     elif fullJS:
-<<<<<<< HEAD
-        return sandboxjs.execjs(ex, jslib, timeout=timeout, debug=debug, js_console=js_console)
-=======
-        return sandboxjs.execjs(ex, jslib, timeout=timeout, force_docker_pull=force_docker_pull, debug=debug)
->>>>>>> 2f5ddf49
+        return sandboxjs.execjs(ex, jslib, timeout=timeout, force_docker_pull=force_docker_pull, debug=debug, js_console=js_console)
     else:
         raise sandboxjs.JavascriptException(
             "Syntax error in parameter reference '%s' or used Javascript code without specifying InlineJavascriptRequirement.",
@@ -180,12 +172,8 @@
 
 
 def interpolate(scan, rootvars,
-<<<<<<< HEAD
-                timeout=None, fullJS=None, jslib="", debug=False, js_console=False):
-=======
-                timeout=None, fullJS=None, jslib="",force_docker_pull=False,
-                debug=False):
->>>>>>> 2f5ddf49
+                timeout=None, fullJS=None, jslib="", force_docker_pull=False,
+                debug=False, js_console=False):
     # type: (Text, Dict[Text, Any], int, bool, Union[str, Text], bool, bool) -> JSON
     scan = scan.strip()
     parts = []
@@ -195,12 +183,8 @@
 
         if scan[w[0]] == '$':
             e = evaluator(scan[w[0] + 1:w[1]], jslib, rootvars, fullJS=fullJS,
-<<<<<<< HEAD
-                          timeout=timeout, debug=debug, js_console=js_console)
-=======
                           timeout=timeout, force_docker_pull=force_docker_pull,
-                          debug=debug)
->>>>>>> 2f5ddf49
+                          debug=debug, js_console=js_console)
             if w[0] == 0 and w[1] == len(scan):
                 return e
             leaf = json.dumps(e, sort_keys=True)
@@ -218,11 +202,7 @@
 
 
 def do_eval(ex, jobinput, requirements, outdir, tmpdir, resources,
-<<<<<<< HEAD
-            context=None, pull_image=True, timeout=None, debug=False, js_console=False):
-=======
-            context=None, pull_image=True, timeout=None, force_docker_pull=False, debug=False):
->>>>>>> 2f5ddf49
+            context=None, pull_image=True, timeout=None, force_docker_pull=False, debug=False, js_console=False):
     # type: (Union[dict, AnyStr], Dict[Text, Union[Dict, List, Text]], List[Dict[Text, Any]], Text, Text, Dict[Text, Union[int, Text]], Any, bool, int, bool, bool) -> Any
 
     runtime = copy.copy(resources)
@@ -249,13 +229,10 @@
                                timeout=timeout,
                                fullJS=fullJS,
                                jslib=jslib,
-<<<<<<< HEAD
+                               force_docker_pull=force_docker_pull,
                                debug=debug,
                                js_console=js_console)
-=======
-                               force_docker_pull=force_docker_pull,
-                               debug=debug)
->>>>>>> 2f5ddf49
+
         except Exception as e:
             raise WorkflowException("Expression evaluation error:\n%s" % e)
     else:
