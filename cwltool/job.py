from __future__ import absolute_import
import codecs
import functools
import io
import json
import logging
import os
import re
import shutil
import stat
import subprocess
import sys
import tempfile
<<<<<<< HEAD
from threading import Lock
=======
import datetime
>>>>>>> 3ebbb755
from io import open
from typing import (IO, Any, Callable, Dict, Iterable, List, MutableMapping, Text,
                    Tuple, Union, cast)

import shellescape

from .utils import copytree_with_merge, docker_windows_path_adjust, onWindows
from . import docker
from .builder import Builder
from .docker_id import docker_vm_id
from .errors import WorkflowException
from .pathmapper import PathMapper, ensure_writable
from .process import (UnsupportedRequirement, empty_subtree, get_feature,
                      stageFiles)
from .utils import bytes2str_in_dicts

_logger = logging.getLogger("cwltool")

needs_shell_quoting_re = re.compile(r"""(^$|[\s|&;()<>\'"$@])""")

job_output_lock = Lock()

FORCE_SHELLED_POPEN = os.getenv("CWLTOOL_FORCE_SHELL_POPEN", "0") == "1"

SHELL_COMMAND_TEMPLATE = """#!/bin/bash
python "run_job.py" "job.json"
"""

PYTHON_RUN_SCRIPT = """
import json
import os
import sys
import subprocess

with open(sys.argv[1], "r") as f:
    popen_description = json.load(f)
    commands = popen_description["commands"]
    cwd = popen_description["cwd"]
    env = popen_description["env"]
    env["PATH"] = os.environ.get("PATH")
    stdin_path = popen_description["stdin_path"]
    stdout_path = popen_description["stdout_path"]
    stderr_path = popen_description["stderr_path"]
    if stdin_path is not None:
        stdin = open(stdin_path, "rb")
    else:
        stdin = subprocess.PIPE
    if stdout_path is not None:
        stdout = open(stdout_path, "wb")
    else:
        stdout = sys.stderr
    if stderr_path is not None:
        stderr = open(stderr_path, "wb")
    else:
        stderr = sys.stderr
    sp = subprocess.Popen(commands,
                          shell=False,
                          close_fds=True,
                          stdin=stdin,
                          stdout=stdout,
                          stderr=stderr,
                          env=env,
                          cwd=cwd)
    if sp.stdin:
        sp.stdin.close()
    rcode = sp.wait()
    if stdin is not subprocess.PIPE:
        stdin.close()
    if stdout is not sys.stderr:
        stdout.close()
    if stderr is not sys.stderr:
        stderr.close()
    sys.exit(rcode)
"""


def deref_links(outputs):  # type: (Any) -> None
    if isinstance(outputs, dict):
        if outputs.get("class") == "File":
            st = os.lstat(outputs["path"])
            if stat.S_ISLNK(st.st_mode):
                outputs["basename"] = os.path.basename(outputs["path"])
                outputs["path"] = os.readlink(outputs["path"])
        else:
            for v in outputs.values():
                deref_links(v)
    if isinstance(outputs, list):
        for v in outputs:
            deref_links(v)

def relink_initialworkdir(pathmapper, host_outdir, container_outdir, inplace_update=False):
    # type: (PathMapper, Text, Text, bool) -> None
    for src, vol in pathmapper.items():
        if not vol.staged:
            continue

        if vol.type in ("File", "Directory") or (inplace_update and
                                                 vol.type in ("WritableFile", "WritableDirectory")):
            host_outdir_tgt = os.path.join(host_outdir, vol.target[len(container_outdir)+1:])
            if os.path.islink(host_outdir_tgt) or os.path.isfile(host_outdir_tgt):
                os.remove(host_outdir_tgt)
            elif os.path.isdir(host_outdir_tgt):
                shutil.rmtree(host_outdir_tgt)
            if onWindows():
                if vol.type in ("File", "WritableFile"):
                    shutil.copy(vol.resolved, host_outdir_tgt)
                elif vol.type in ("Directory", "WritableDirectory"):
                    copytree_with_merge(vol.resolved, host_outdir_tgt)
            else:
                os.symlink(vol.resolved, host_outdir_tgt)

class JobBase(object):
    def __init__(self):  # type: () -> None
        self.builder = None  # type: Builder
        self.joborder = None  # type: Dict[Text, Union[Dict[Text, Any], List, Text]]
        self.stdin = None  # type: Text
        self.stderr = None  # type: Text
        self.stdout = None  # type: Text
        self.successCodes = None  # type: Iterable[int]
        self.temporaryFailCodes = None  # type: Iterable[int]
        self.permanentFailCodes = None  # type: Iterable[int]
        self.requirements = None  # type: List[Dict[Text, Text]]
        self.hints = None  # type: Dict[Text,Text]
        self.name = None  # type: Text
        self.command_line = None  # type: List[Text]
        self.pathmapper = None  # type: PathMapper
        self.make_pathmapper = None  # type: Callable[..., PathMapper]
        self.generatemapper = None  # type: PathMapper
        self.collect_outputs = None  # type: Union[Callable[[Any], Any], functools.partial[Any]]
        self.output_callback = None  # type: Callable[[Any, Any], Any]
        self.outdir = None  # type: Text
        self.tmpdir = None  # type: Text
        self.environment = None  # type: MutableMapping[Text, Text]
        self.generatefiles = None  # type: Dict[Text, Union[List[Dict[Text, Text]], Dict[Text, Text], Text]]
        self.stagedir = None  # type: Text
        self.inplace_update = None  # type: bool

    def _setup(self, kwargs):  # type: (Dict) -> None
        if not os.path.exists(self.outdir):
            os.makedirs(self.outdir)

        for knownfile in self.pathmapper.files():
            p = self.pathmapper.mapper(knownfile)
            if p.type == "File" and not os.path.isfile(p[0]) and p.staged:
                raise WorkflowException(
                    u"Input file %s (at %s) not found or is not a regular "
                    "file." % (knownfile, self.pathmapper.mapper(knownfile)[0]))

        if self.generatefiles["listing"]:
            make_path_mapper_kwargs = kwargs
            if "basedir" in make_path_mapper_kwargs:
                make_path_mapper_kwargs = make_path_mapper_kwargs.copy()
                del make_path_mapper_kwargs["basedir"]
            self.generatemapper = self.make_pathmapper(cast(List[Any], self.generatefiles["listing"]),
                                                       self.builder.outdir, basedir=self.outdir, separateDirs=False, **make_path_mapper_kwargs)
            _logger.debug(u"[job %s] initial work dir %s", self.name,
                          json.dumps({p: self.generatemapper.mapper(p) for p in self.generatemapper.files()}, indent=4))

    def _execute(self, runtime, env, rm_tmpdir=True, move_outputs="move"):
        # type: (List[Text], MutableMapping[Text, Text], bool, Text) -> None

        scr, _ = get_feature(self, "ShellCommandRequirement")

        shouldquote = None  # type: Callable[[Any], Any]
        if scr:
            shouldquote = lambda x: False
        else:
            shouldquote = needs_shell_quoting_re.search

        _logger.info(u"[job %s] %s$ %s%s%s%s",
                     self.name,
                     self.outdir,
                     " \\\n    ".join([shellescape.quote(Text(arg)) if shouldquote(Text(arg)) else Text(arg) for arg in
                                       (runtime + self.command_line)]),
                     u' < %s' % self.stdin if self.stdin else '',
                     u' > %s' % os.path.join(self.outdir, self.stdout) if self.stdout else '',
                     u' 2> %s' % os.path.join(self.outdir, self.stderr) if self.stderr else '')

        outputs = {}  # type: Dict[Text,Text]

        try:
            stdin_path = None
            if self.stdin:
                stdin_path = self.pathmapper.reversemap(self.stdin)[1]

            stderr_path = None
            if self.stderr:
                abserr = os.path.join(self.outdir, self.stderr)
                dnerr = os.path.dirname(abserr)
                if dnerr and not os.path.exists(dnerr):
                    os.makedirs(dnerr)
                stderr_path = abserr

            stdout_path = None
            if self.stdout:
                absout = os.path.join(self.outdir, self.stdout)
                dn = os.path.dirname(absout)
                if dn and not os.path.exists(dn):
                    os.makedirs(dn)
                stdout_path = absout

            commands = [Text(x) for x in (runtime + self.command_line)]
            job_script_contents = None  # type: Text
            builder = getattr(self, "builder", None)  # type: Builder
            if builder is not None:
                job_script_contents = builder.build_job_script(commands)
            rcode = _job_popen(
                commands,
                stdin_path=stdin_path,
                stdout_path=stdout_path,
                stderr_path=stderr_path,
                env=env,
                cwd=self.outdir,
                job_script_contents=job_script_contents,
            )

            if self.successCodes and rcode in self.successCodes:
                processStatus = "success"
            elif self.temporaryFailCodes and rcode in self.temporaryFailCodes:
                processStatus = "temporaryFail"
            elif self.permanentFailCodes and rcode in self.permanentFailCodes:
                processStatus = "permanentFail"
            elif rcode == 0:
                processStatus = "success"
            else:
                processStatus = "permanentFail"

            if self.generatefiles["listing"]:
                relink_initialworkdir(self.generatemapper, self.outdir, self.builder.outdir, inplace_update=self.inplace_update)

            outputs = self.collect_outputs(self.outdir)
            outputs = bytes2str_in_dicts(outputs)  # type: ignore

        except OSError as e:
            if e.errno == 2:
                if runtime:
                    _logger.error(u"'%s' not found", runtime[0])
                else:
                    _logger.error(u"'%s' not found", self.command_line[0])
            else:
                _logger.exception("Exception while running job")
            processStatus = "permanentFail"
        except WorkflowException as e:
            _logger.error(u"[job %s] Job error:\n%s" % (self.name, e))
            processStatus = "permanentFail"
        except Exception as e:
            _logger.exception("Exception while running job")
            processStatus = "permanentFail"

        if processStatus != "success":
            _logger.warning(u"[job %s] completed %s", self.name, processStatus)
        else:
            _logger.info(u"[job %s] completed %s", self.name, processStatus)

        if _logger.isEnabledFor(logging.DEBUG):
            _logger.debug(u"[job %s] %s", self.name, json.dumps(outputs, indent=4))

        with job_output_lock:
            self.output_callback(outputs, processStatus)

        if self.stagedir and os.path.exists(self.stagedir):
            _logger.debug(u"[job %s] Removing input staging directory %s", self.name, self.stagedir)
            shutil.rmtree(self.stagedir, True)

        if rm_tmpdir:
            _logger.debug(u"[job %s] Removing temporary directory %s", self.name, self.tmpdir)
            shutil.rmtree(self.tmpdir, True)


class CommandLineJob(JobBase):

    def run(self, pull_image=True, rm_container=True,
            rm_tmpdir=True, move_outputs="move", **kwargs):
        # type: (bool, bool, bool, Text, **Any) -> None

        self._setup(kwargs)

        env = self.environment
        if not os.path.exists(self.tmpdir):
            os.makedirs(self.tmpdir)
        vars_to_preserve = kwargs.get("preserve_environment")
        if kwargs.get("preserve_entire_environment"):
            vars_to_preserve = os.environ
        if vars_to_preserve is not None:
            for key, value in os.environ.items():
                if key in vars_to_preserve and key not in env:
                    # On Windows, subprocess env can't handle unicode.
                    env[key] = str(value) if onWindows() else value
        env["HOME"] = str(self.outdir) if onWindows() else self.outdir
        env["TMPDIR"] = str(self.tmpdir) if onWindows() else self.tmpdir
        if "PATH" not in env:
            env["PATH"] = str(os.environ["PATH"]) if onWindows() else os.environ["PATH"]
        if "SYSTEMROOT" not in env and "SYSTEMROOT" in os.environ:
            env["SYSTEMROOT"] = str(os.environ["SYSTEMROOT"]) if onWindows() else os.environ["SYSTEMROOT"]

        stageFiles(self.pathmapper, ignoreWritable=True, symLink=True)
        if self.generatemapper:
            stageFiles(self.generatemapper, ignoreWritable=self.inplace_update, symLink=True)
            relink_initialworkdir(self.generatemapper, self.outdir, self.builder.outdir, inplace_update=self.inplace_update)

        self._execute([], env, rm_tmpdir=rm_tmpdir, move_outputs=move_outputs)


class DockerCommandLineJob(JobBase):

    def add_volumes(self, pathmapper, runtime):
        # type: (PathMapper, List[Text]) -> None

        host_outdir = self.outdir
        container_outdir = self.builder.outdir
        for src, vol in pathmapper.items():
            if not vol.staged:
                continue
            if vol.target.startswith(container_outdir+"/"):
                host_outdir_tgt = os.path.join(
                    host_outdir, vol.target[len(container_outdir)+1:])
            else:
                host_outdir_tgt = None
            if vol.type in ("File", "Directory"):
                if not vol.resolved.startswith("_:"):
                    runtime.append(u"--volume=%s:%s:ro" % (
                        docker_windows_path_adjust(vol.resolved),
                        docker_windows_path_adjust(vol.target)))
            elif vol.type == "WritableFile":
                if self.inplace_update:
                    runtime.append(u"--volume=%s:%s:rw" % (
                        docker_windows_path_adjust(vol.resolved),
                        docker_windows_path_adjust(vol.target)))
                else:
                    shutil.copy(vol.resolved, host_outdir_tgt)
                    ensure_writable(host_outdir_tgt)
            elif vol.type == "WritableDirectory":
                if vol.resolved.startswith("_:"):
                    os.makedirs(host_outdir_tgt, 0o0755)
                else:
                    if self.inplace_update:
                        runtime.append(u"--volume=%s:%s:rw" % (
                            docker_windows_path_adjust(vol.resolved),
                            docker_windows_path_adjust(vol.target)))
                    else:
                        shutil.copytree(vol.resolved, host_outdir_tgt)
                        ensure_writable(host_outdir_tgt)
            elif vol.type == "CreateFile":
                if host_outdir_tgt:
                    with open(host_outdir_tgt, "wb") as f:
                        f.write(vol.resolved.encode("utf-8"))
                else:
                    fd, createtmp = tempfile.mkstemp(dir=self.tmpdir)
                    with os.fdopen(fd, "wb") as f:
                        f.write(vol.resolved.encode("utf-8"))
                    runtime.append(u"--volume=%s:%s:rw" % (
                        docker_windows_path_adjust(createtmp),
                        docker_windows_path_adjust(vol.target)))

    def run(self, pull_image=True, rm_container=True,
            record_container_id=False, cidfile_dir="",
            cidfile_prefix="",
            rm_tmpdir=True, move_outputs="move", **kwargs):
        # type: (bool, bool, bool, Text, Text, bool, Text, **Any) -> None

        (docker_req, docker_is_req) = get_feature(self, "DockerRequirement")

        img_id = None
        env = None  # type: MutableMapping[Text, Text]
        user_space_docker_cmd = kwargs.get("user_space_docker_cmd")
        if docker_req and user_space_docker_cmd:
            # For user-space docker implementations, a local image name or ID
            # takes precedence over a network pull
            if 'dockerImageId' in docker_req:
                img_id = str(docker_req["dockerImageId"])
            elif 'dockerPull' in docker_req:
                img_id = str(docker_req["dockerPull"])
            else:
                raise Exception("Docker image must be specified as "
                        "'dockerImageId' or 'dockerPull' when using user "
                        "space implementations of Docker")
        else:
            try:
                env = cast(MutableMapping[Text, Text], os.environ)
                if docker_req and kwargs.get("use_container"):
                    img_id = str(docker.get_from_requirements(
                        docker_req, True, pull_image))
                if img_id is None:
                    if self.builder.find_default_container:
                        default_container = self.builder.find_default_container()
                        if default_container:
                            img_id = str(default_container)
                            env = cast(MutableMapping[Text, Text], os.environ)

                if docker_req and img_id is None and kwargs.get("use_container"):
                    raise Exception("Docker image not available")
            except Exception as e:
                _logger.debug("Docker error", exc_info=True)
                if docker_is_req:
                    raise UnsupportedRequirement(
                        "Docker is required to run this tool: %s" % e)
                else:
                    raise WorkflowException(
                        "Docker is not available for this tool, try "
                        "--no-container to disable Docker, or install "
                        "a user space Docker replacement like uDocker with "
                        "--user-space-docker-cmd.: %s" % e)

        self._setup(kwargs)

        if user_space_docker_cmd:
            runtime = [user_space_docker_cmd, u"run"]
        else:
            runtime = [u"docker", u"run", u"-i"]

        runtime.append(u"--volume=%s:%s:rw" % (
            docker_windows_path_adjust(os.path.realpath(self.outdir)),
            self.builder.outdir))
        runtime.append(u"--volume=%s:%s:rw" % (
            docker_windows_path_adjust(os.path.realpath(self.tmpdir)), "/tmp"))

        self.add_volumes(self.pathmapper, runtime)
        if self.generatemapper:
            self.add_volumes(self.generatemapper, runtime)

        if user_space_docker_cmd:
            runtime = [x.replace(":ro", "") for x in runtime]
            runtime = [x.replace(":rw", "") for x in runtime]

        runtime.append(u"--workdir=%s" % (
            docker_windows_path_adjust(self.builder.outdir)))
        if not user_space_docker_cmd:

            if not kwargs.get("no_read_only"):
                runtime.append(u"--read-only=true")

            if kwargs.get("custom_net", None) is not None:
                runtime.append(u"--net={0}".format(kwargs.get("custom_net")))
            elif kwargs.get("disable_net", None):
                runtime.append(u"--net=none")

            if self.stdout:
                runtime.append("--log-driver=none")

            euid, egid = docker_vm_id()
            if not onWindows():
                # MS Windows does not have getuid() or geteuid() functions
                euid, egid = euid or os.geteuid(), egid or os.getgid()

            if kwargs.get("no_match_user", None) is False \
                    and (euid, egid) != (None, None):
                runtime.append(u"--user=%d:%d" % (euid, egid))

        if rm_container:
            runtime.append(u"--rm")

        runtime.append(u"--env=TMPDIR=/tmp")

        # spec currently says "HOME must be set to the designated output
        # directory." but spec might change to designated temp directory.
        # runtime.append("--env=HOME=/tmp")
        runtime.append(u"--env=HOME=%s" % self.builder.outdir)
        
        # add parameters to docker to write a container ID file
        if record_container_id:
            if cidfile_dir != "":
                if not os.path.isdir(cidfile_dir):
                    _logger.error("--cidfile-dir %s error:\n%s", cidfile_dir,
                                  cidfile_dir + " is not a directory or "
                                  "directory doesn't exist, please check it first")
                    exit(2)
                if not os.path.exists(cidfile_dir):
                    _logger.error("--cidfile-dir %s error:\n%s", cidfile_dir,
                                  "directory doesn't exist, please create it first")
                    exit(2)
            else:
                cidfile_dir = os.getcwd()
            cidfile_name = datetime.datetime.now().strftime("%Y%m%d%H%M%S-%f")+".cid"
            if cidfile_prefix != "":
                cidfile_name = str(cidfile_prefix + "-" + cidfile_name)
            cidfile_path = os.path.join(cidfile_dir, cidfile_name)
            runtime.append(u"--cidfile=%s" % cidfile_path)

        for t, v in self.environment.items():
            runtime.append(u"--env=%s=%s" % (t, v))

        runtime.append(img_id)

        self._execute(
            runtime, env, rm_tmpdir=rm_tmpdir, move_outputs=move_outputs)


def _job_popen(
        commands,  # type: List[Text]
        stdin_path,  # type: Text
        stdout_path,  # type: Text
        stderr_path,  # type: Text
        env,  # type: Union[MutableMapping[Text, Text], MutableMapping[str, str]]
        cwd,  # type: Text
        job_dir=None,  # type: Text
        job_script_contents=None,  # type: Text
):
    # type: (...) -> int
    if not job_script_contents and not FORCE_SHELLED_POPEN:

        stdin = None  # type: Union[IO[Any], int]
        stderr = None  # type: IO[Any]
        stdout = None  # type: IO[Any]

        if stdin_path is not None:
            stdin = open(stdin_path, "rb")
        else:
            stdin = subprocess.PIPE

        if stdout_path is not None:
            stdout = open(stdout_path, "wb")
        else:
            stdout = sys.stderr

        if stderr_path is not None:
            stderr = open(stderr_path, "wb")
        else:
            stderr = sys.stderr

        sp = subprocess.Popen(commands,
                              shell=False,
                              close_fds=not onWindows(),
                              stdin=stdin,
                              stdout=stdout,
                              stderr=stderr,
                              env=env,
                              cwd=cwd)

        if sp.stdin:
            sp.stdin.close()

        rcode = sp.wait()

        if isinstance(stdin, io.IOBase):
            stdin.close()

        if stdout is not sys.stderr:
            stdout.close()

        if stderr is not sys.stderr:
            stderr.close()

        return rcode
    else:
        if job_dir is None:
            job_dir = tempfile.mkdtemp(prefix="cwltooljob")

        if not job_script_contents:
            job_script_contents = SHELL_COMMAND_TEMPLATE

        env_copy = {}
        key = None  # type: Any
        for key in env:
            env_copy[key] = env[key]

        job_description = dict(
            commands=commands,
            cwd=cwd,
            env=env_copy,
            stdout_path=stdout_path,
            stderr_path=stderr_path,
            stdin_path=stdin_path,
        )
        with open(os.path.join(job_dir, "job.json"), "wb") as f:
            json.dump(job_description, codecs.getwriter('utf-8')(f), ensure_ascii=False) # type: ignore
        try:
            job_script = os.path.join(job_dir, "run_job.bash")
            with open(job_script, "wb") as f:
                f.write(job_script_contents.encode('utf-8'))
            job_run = os.path.join(job_dir, "run_job.py")
            with open(job_run, "wb") as f:
                f.write(PYTHON_RUN_SCRIPT.encode('utf-8'))
            sp = subprocess.Popen(
                ["bash", job_script.encode("utf-8")],
                shell=False,
                cwd=job_dir,
                stdout=sys.stderr,  # The nested script will output the paths to the correct files if they need
                stderr=sys.stderr,  # to be captured. Else just write everything to stderr (same as above).
                stdin=subprocess.PIPE,
            )
            if sp.stdin:
                sp.stdin.close()

            rcode = sp.wait()

            return rcode
        finally:
            shutil.rmtree(job_dir)<|MERGE_RESOLUTION|>--- conflicted
+++ resolved
@@ -1,5 +1,7 @@
 from __future__ import absolute_import
+
 import codecs
+import datetime
 import functools
 import io
 import json
@@ -11,26 +13,22 @@
 import subprocess
 import sys
 import tempfile
-<<<<<<< HEAD
+from io import open
 from threading import Lock
-=======
-import datetime
->>>>>>> 3ebbb755
-from io import open
 from typing import (IO, Any, Callable, Dict, Iterable, List, MutableMapping, Text,
-                    Tuple, Union, cast)
+                    Union, cast)
 
 import shellescape
 
-from .utils import copytree_with_merge, docker_windows_path_adjust, onWindows
 from . import docker
 from .builder import Builder
 from .docker_id import docker_vm_id
 from .errors import WorkflowException
 from .pathmapper import PathMapper, ensure_writable
-from .process import (UnsupportedRequirement, empty_subtree, get_feature,
+from .process import (UnsupportedRequirement, get_feature,
                       stageFiles)
 from .utils import bytes2str_in_dicts
+from .utils import copytree_with_merge, docker_windows_path_adjust, onWindows
 
 _logger = logging.getLogger("cwltool")
 
