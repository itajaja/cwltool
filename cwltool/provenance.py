--- conflicted
+++ resolved
@@ -1005,66 +1005,6 @@
             aggregates.append(rel_aggregates)
         return aggregates
 
-<<<<<<< HEAD
-=======
-    def _guess_mediatype(self, rel_path):
-        # type: (str) -> Dict[str,str]
-        MEDIA_TYPES = {
-            # Adapted from
-            # https://w3id.org/bundle/2014-11-05/#media-types
-
-            "txt": 'text/plain; charset="UTF-8"',
-            "ttl": 'text/turtle; charset="UTF-8"',
-            "rdf": 'application/rdf+xml',
-            "json": 'application/json',
-            "jsonld": 'application/ld+json',
-            "xml": 'application/xml',
-            ##
-            "cwl": 'text/x+yaml; charset="UTF-8"',
-            "provn": 'text/provenance-notation; charset="UTF-8"',
-            "nt": 'application/n-triples',
-        }
-        CONFORMS_TO = {
-            "provn": 'http://www.w3.org/TR/2013/REC-prov-n-20130430/',
-            "cwl": 'https://w3id.org/cwl/',
-        }
-
-        PROV_CONFORMS_TO = {
-            "provn": 'http://www.w3.org/TR/2013/REC-prov-n-20130430/',
-            "rdf": 'http://www.w3.org/TR/2013/REC-prov-o-20130430/',
-            "ttl": 'http://www.w3.org/TR/2013/REC-prov-o-20130430/',
-            "nt": 'http://www.w3.org/TR/2013/REC-prov-o-20130430/',
-            "jsonld": 'http://www.w3.org/TR/2013/REC-prov-o-20130430/',
-            "xml": 'http://www.w3.org/TR/2013/NOTE-prov-xml-20130430/',
-            "json": 'http://www.w3.org/Submission/2013/SUBM-prov-json-20130424/',
-        }
-
-
-        extension = rel_path.rsplit(".", 1)[-1].lower()  # type: Optional[str]
-        if extension == rel_path:
-            # No ".", no extension
-            extension = None
-
-        a = {}  # type: Dict[str, Any]
-        if extension in MEDIA_TYPES:
-            a["mediatype"] = MEDIA_TYPES[extension]
-
-        if extension in CONFORMS_TO:
-            # TODO: Open CWL file to read its declared "cwlVersion", e.g.
-            # cwlVersion = "v1.0"
-            a["conformsTo"] = CONFORMS_TO[extension]
-
-        if (rel_path.startswith(_posix_path(PROVENANCE))
-            and extension in PROV_CONFORMS_TO):
-            if ".cwlprov" in rel_path:
-                # Our own!
-                a["conformsTo"] = [PROV_CONFORMS_TO[extension], CWLPROV_VERSION]
-            else:
-                # Some other PROV
-                # TODO: Recognize ProvOne etc.
-                a["conformsTo"] = PROV_CONFORMS_TO[extension]
-        return a
->>>>>>> 579f8a4d
 
     def _ro_annotations(self):
         # type: () -> List[Dict]
