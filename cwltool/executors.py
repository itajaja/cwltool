import logging
import tempfile
import threading
import ipdb
import os
from abc import ABCMeta, abstractmethod
from typing import Dict, Text, Any, Tuple, Set, List
from schema_salad.validate import ValidationException
from schema_salad.sourceline import SourceLine
from .builder import Builder
from .errors import WorkflowException
from .mutation import MutationManager
from .job import JobBase
from .process import relocateOutputs, cleanIntermediate, Process, shortname, uniquename, get_overrides
from . import loghandler


_logger = logging.getLogger("cwltool")

class JobExecutor(object):
    __metaclass__ = ABCMeta

    def __init__(self):
        # type: (...) -> None
        self.final_output = []  # type: List
        self.final_status = []  # type: List
        self.output_dirs = set()  # type: Set

    def __call__(self, *args, **kwargs):
        return self.execute(*args, **kwargs)

    def output_callback(self, out, processStatus):
        self.final_status.append(processStatus)
        self.final_output.append(out)

    @abstractmethod
    def run_jobs(self,
                 t,  # type: Process
                 job_order_object,  # type: Dict[Text, Any]
<<<<<<< HEAD
=======
                 engUUID,
                 document,
                 workflow_run_id,
>>>>>>> 9685afce
                 logger,
                 make_fs_access,
                 **kwargs  # type: Any
                 ):
        pass

    def execute(self,
                t,                 # type: Process
                job_order_object,  # type: Dict[Text, Any]
<<<<<<< HEAD
                logger=None,
=======
                engineID=None,
>>>>>>> 9685afce
                makeTool=None,
                select_resources=None,
                make_fs_access=None,
                secret_store=None,
                logger=_logger,
                **kwargs           # type: Any
                ):  # type: (...) -> Tuple[Dict[Text, Any], Text]


        if "basedir" not in kwargs:
            raise WorkflowException("Must provide 'basedir' in kwargs")
        finaloutdir = os.path.abspath(kwargs.get("outdir")) if kwargs.get("outdir") else None
        kwargs["outdir"] = tempfile.mkdtemp(prefix=kwargs.get("tmp_outdir_prefix"))
        self.output_dirs.add(kwargs["outdir"])
        kwargs["mutation_manager"] = MutationManager()
        kwargs["toplevel"] = True

        jobReqs = None
        if "cwl:requirements" in job_order_object:
            jobReqs = job_order_object["cwl:requirements"]
        elif ("cwl:defaults" in t.metadata and "cwl:requirements" in t.metadata["cwl:defaults"]):
            jobReqs = t.metadata["cwl:defaults"]["cwl:requirements"]
        if jobReqs:
            for req in jobReqs:
                t.requirements.append(req)
        self.run_jobs(t, job_order_object, logger, make_fs_access, **kwargs)

        if self.final_output and self.final_output[0] and finaloutdir:
            self.final_output[0] = relocateOutputs(
                self.final_output[0], finaloutdir, self.output_dirs,
                kwargs.get("move_outputs"), make_fs_access(""),
                kwargs.get("compute_checksum", True))

        if kwargs.get("rm_tmpdir"):
            cleanIntermediate(self.output_dirs)
        
        if self.final_output and self.final_status:
            if kwargs["research_obj"]:
                ProcessRunID=None
                name="primary"
                t.parent_wf.generate_outputProv(self.final_output[0], ProcessRunID)
                t.parent_wf.document.wasEndedBy(t.parent_wf.workflowRunURI, None, t.parent_wf.engineUUID, datetime.datetime.now())
                t.parent_wf.finalize_provProfile(name)
            return (self.final_output[0], self.final_status[0])
        else:
            return (None, "permanentFail")


class SingleJobExecutor(JobExecutor):
    def run_jobs(self,
<<<<<<< HEAD
                 t,                      # type: Process
                 job_order_object=None,  # type: Dict[Text, Any]
                 logger=None,
                 make_fs_access=None,
                  **kwargs   
                 ):

=======
                 t,  # type: Process
                 job_order_object,  # type: Dict[Text, Any]
                 engUUID,
                 document,
                 workflow_run_id,
                 logger,
                 make_fs_access,
                 **kwargs  # type: Any
                 ):
        reference_locations={} # type: Dict[Text, Any]
        process_prov_activity=None
>>>>>>> 9685afce
        jobiter = t.job(job_order_object,
                        self.output_callback,
                        **kwargs)
        try:
            for r in jobiter:
                if r:
                    builder = kwargs.get("builder", None)  # type: Builder

                    if builder is not None:
                        r.builder = builder
                    if r.outdir:
                        self.output_dirs.add(r.outdir)
<<<<<<< HEAD
                    if kwargs["research_obj"]:
                        provObj=r.provObj
                        ProcessRunID, reference_locations = provObj._evaluate(t, r, job_order_object, make_fs_access, kwargs)
                        r.run(ProcessRunID, reference_locations, **kwargs)
=======
                    if research_obj:
                        if not hasattr(t, "steps"): #record provenance of an independent commandline tool execution
                            research_obj.prospective_prov(document, r)
                            customised_job=research_obj.copy_job_order(r, job_order_object)
                            relativised_input_object, reference_locations =research_obj.create_job(customised_job, make_fs_access, kwargs) 
                            research_obj.declare_artefact(relativised_input_object, document, job_order_object)
                            process_prov_activity = research_obj.startProcess(r, document, engUUID)
                        elif hasattr(r, "workflow"): #record provenance for the workflow execution
                            research_obj.prospective_prov(document, r)
                            customised_job=research_obj.copy_job_order(r, job_order_object)
                            relativised_input_object, reference_locations =research_obj.create_job(customised_job, make_fs_access, kwargs) 
                            research_obj.declare_artefact(relativised_input_object, document, job_order_object)
                        else: #in case of commandline tool execution as part of workflow
                            process_prov_activity = research_obj.startProcess(r, document, engUUID, workflow_run_id)
                        r.run(document, workflow_run_id, process_prov_activity, reference_locations, **kwargs)
                        #capture workflow level outputs in the prov doc
                        if self.final_output:
                            process_run_id=None
                            research_obj.generate_outputProv(self.final_output[0], document, workflow_run_id, process_run_id)
>>>>>>> 9685afce
                    else:
                        r.run(**kwargs)
                else:
                    logger.error("Workflow cannot make any more progress.")
                    break
        except (ValidationException, WorkflowException):
            raise
        except Exception as e:
            logger.exception("Got workflow error")
            raise WorkflowException(Text(e))


class MultithreadedJobExecutor(JobExecutor):
    def __init__(self):
        super(MultithreadedJobExecutor, self).__init__()
        self.threads = set()
        self.exceptions = []

    def run_job(self,
                job,      # type: JobBase
                **kwargs  # type: Any
                ):
        # type: (...) -> None
        def runner():
            try:
                job.run(**kwargs)
            except WorkflowException as e:
                self.exceptions.append(e)
            except Exception as e:
                self.exceptions.append(WorkflowException(Text(e)))

            self.threads.remove(thread)

        thread = threading.Thread(target=runner)
        thread.daemon = True
        self.threads.add(thread)
        thread.start()

    def wait_for_next_completion(self):  # type: () -> None
        if self.exceptions:
            raise self.exceptions[0]

    def run_jobs(self,
                 t,  # type: Process
                 job_order_object,  # type: Dict[Text, Any]
<<<<<<< HEAD
=======
                 engUUID,
                 document,
                 workflow_run_id,
>>>>>>> 9685afce
                 logger,
                 make_fs_access,
                 **kwargs  # type: Any
                 ):

        jobiter = t.job(job_order_object, self.output_callback, **kwargs)

        for r in jobiter:
            if r:
                builder = kwargs.get("builder", None)  # type: Builder
                if builder is not None:
                    r.builder = builder
                if r.outdir:
                    self.output_dirs.add(r.outdir)
                self.run_job(r, **kwargs)
            else:
                if len(self.threads):
                    self.wait_for_next_completion()
                else:
                    logger.error("Workflow cannot make any more progress.")
                    break

        while len(self.threads) > 0:
            self.wait_for_next_completion()<|MERGE_RESOLUTION|>--- conflicted
+++ resolved
@@ -37,12 +37,6 @@
     def run_jobs(self,
                  t,  # type: Process
                  job_order_object,  # type: Dict[Text, Any]
-<<<<<<< HEAD
-=======
-                 engUUID,
-                 document,
-                 workflow_run_id,
->>>>>>> 9685afce
                  logger,
                  make_fs_access,
                  **kwargs  # type: Any
@@ -52,11 +46,7 @@
     def execute(self,
                 t,                 # type: Process
                 job_order_object,  # type: Dict[Text, Any]
-<<<<<<< HEAD
                 logger=None,
-=======
-                engineID=None,
->>>>>>> 9685afce
                 makeTool=None,
                 select_resources=None,
                 make_fs_access=None,
@@ -107,7 +97,6 @@
 
 class SingleJobExecutor(JobExecutor):
     def run_jobs(self,
-<<<<<<< HEAD
                  t,                      # type: Process
                  job_order_object=None,  # type: Dict[Text, Any]
                  logger=None,
@@ -115,19 +104,6 @@
                   **kwargs   
                  ):
 
-=======
-                 t,  # type: Process
-                 job_order_object,  # type: Dict[Text, Any]
-                 engUUID,
-                 document,
-                 workflow_run_id,
-                 logger,
-                 make_fs_access,
-                 **kwargs  # type: Any
-                 ):
-        reference_locations={} # type: Dict[Text, Any]
-        process_prov_activity=None
->>>>>>> 9685afce
         jobiter = t.job(job_order_object,
                         self.output_callback,
                         **kwargs)
@@ -140,32 +116,10 @@
                         r.builder = builder
                     if r.outdir:
                         self.output_dirs.add(r.outdir)
-<<<<<<< HEAD
                     if kwargs["research_obj"]:
                         provObj=r.provObj
                         ProcessRunID, reference_locations = provObj._evaluate(t, r, job_order_object, make_fs_access, kwargs)
                         r.run(ProcessRunID, reference_locations, **kwargs)
-=======
-                    if research_obj:
-                        if not hasattr(t, "steps"): #record provenance of an independent commandline tool execution
-                            research_obj.prospective_prov(document, r)
-                            customised_job=research_obj.copy_job_order(r, job_order_object)
-                            relativised_input_object, reference_locations =research_obj.create_job(customised_job, make_fs_access, kwargs) 
-                            research_obj.declare_artefact(relativised_input_object, document, job_order_object)
-                            process_prov_activity = research_obj.startProcess(r, document, engUUID)
-                        elif hasattr(r, "workflow"): #record provenance for the workflow execution
-                            research_obj.prospective_prov(document, r)
-                            customised_job=research_obj.copy_job_order(r, job_order_object)
-                            relativised_input_object, reference_locations =research_obj.create_job(customised_job, make_fs_access, kwargs) 
-                            research_obj.declare_artefact(relativised_input_object, document, job_order_object)
-                        else: #in case of commandline tool execution as part of workflow
-                            process_prov_activity = research_obj.startProcess(r, document, engUUID, workflow_run_id)
-                        r.run(document, workflow_run_id, process_prov_activity, reference_locations, **kwargs)
-                        #capture workflow level outputs in the prov doc
-                        if self.final_output:
-                            process_run_id=None
-                            research_obj.generate_outputProv(self.final_output[0], document, workflow_run_id, process_run_id)
->>>>>>> 9685afce
                     else:
                         r.run(**kwargs)
                 else:
@@ -211,12 +165,6 @@
     def run_jobs(self,
                  t,  # type: Process
                  job_order_object,  # type: Dict[Text, Any]
-<<<<<<< HEAD
-=======
-                 engUUID,
-                 document,
-                 workflow_run_id,
->>>>>>> 9685afce
                  logger,
                  make_fs_access,
                  **kwargs  # type: Any
