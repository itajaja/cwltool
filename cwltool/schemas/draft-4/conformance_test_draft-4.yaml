- job: draft-4/bwa-mem-job.json
  tool: draft-4/bwa-mem-tool.cwl
  output:
    args: [bwa, mem, -t, '4', -I, '1,2,3,4', -m, '3',
      chr20.fa,
      example_human_Illumina.pe_1.fastq,
      example_human_Illumina.pe_2.fastq]
  doc: General test of command line generation

- output:
    args: [bwa, mem, chr20.fa,
      "-XXX",
      "-YYY", example_human_Illumina.pe_1.fastq,
      "-YYY", example_human_Illumina.pe_2.fastq]
  job: draft-4/bwa-mem-job.json
  tool: draft-4/binding-test.cwl
  doc: Test nested prefixes with arrays

- output:
    args: [tmap, mapall, stage1, map1, --min-seq-length, '20', map2, --min-seq-length,
    '20', stage2, map1, --max-seq-length, '20', --min-seq-length, '10', --seed-length,
    '16', map2, --max-seed-hits, '-1', --max-seq-length, '20', --min-seq-length, '10']
  job: draft-4/tmap-job.json
  tool: draft-4/tmap-tool.cwl
  doc: Test nested command line bindings

- output:
    args: [cat, hello.txt]
  job: draft-4/cat-job.json
  tool: draft-4/cat1-testcli.cwl
  doc: Test command line with optional input (missing)

- output:
    args: [cat, -n, hello.txt]
  job: draft-4/cat-n-job.json
  tool: draft-4/cat1-testcli.cwl
  doc: Test command line with optional input (provided)

- output:
    "foo": {
        "checksum": "sha1$63da67422622fbf9251a046d7a34b7ea0fd4fead",
        "class": "File",
        "path": "foo.txt",
<<<<<<< HEAD
        "size": 22,
        "basename": "foo.txt",
        "nameext": ".txt",
        "nameroot": "foo"
=======
        "size": 22
>>>>>>> 5fe90dc1
    }
  job: draft-4/cat-job.json
  tool: draft-4/template-tool.cwl
  doc: Test CreateFileRequirement ExpressionEngineRequirement.engineConfig feature

- job: draft-4/cat-job.json
  output:
    output_file:
      class: File
      checksum: sha1$47a013e660d408619d894b20806b1d5086aab03b
      path: output.txt
      size: 13
<<<<<<< HEAD
      basename: output.txt
      nameext: .txt
      nameroot: output
=======
>>>>>>> 5fe90dc1
  tool: draft-4/cat3-tool.cwl
  doc: Test command execution in Docker with stdout redirection

- job: draft-4/cat-job.json
  tool: draft-4/cat3-tool-shortcut.cwl
  doc: Test command execution in Docker with stdout redirection

- job: draft-4/cat-job.json
  output:
    output_file:
      class: File
      checksum: sha1$47a013e660d408619d894b20806b1d5086aab03b
      path: cat-out
      size: 13
  tool: draft-4/cat3-tool-mediumcut.cwl
  doc: Test command execution in Docker with stdout redirection

- args: [egrep]
  stderr: error.txt
  job:
  tool: draft-4/egrep-stderr.cwl
  doc: Test command line with stderr redirection

- args: [egrep]
  job:
  tool: draft-4/egrep-stderr-shortcut.cwl
  doc: Test command line with stderr redirection, brief syntax

- args: [egrep]
  stderr: std.err
  output:
    output_file:
      class: File
      size: 84
      checksum: sha1$cec7b8746a78c42060c96505887449bca0142976
      path: std.err
  job:
  tool: draft-4/egrep-stderr-mediumcut.cwl
  doc: Test command line with stderr redirection, named brief syntax

- job: draft-4/cat-job.json
  output:
    output_txt:
      class: File
      checksum: sha1$47a013e660d408619d894b20806b1d5086aab03b
      path: output.txt
      size: 13
      basename: output.txt
      nameext: .txt
      nameroot: output
  tool: draft-4/cat4-tool.cwl
  doc: Test command execution in Docker with stdin and stdout redirection

- job: draft-4/empty.json
  tool: draft-4/null-expression1-tool.cwl
  output:
    output: 1
  doc: Test default usage of Any in expressions.

- job: draft-4/null-expression1-job.json
  tool: draft-4/null-expression1-tool.cwl
  output:
    output: 2
  doc: Test explicitly passing null to Any type inputs with default values.

- job: draft-4/null-expression2-job.json
  tool: draft-4/null-expression1-tool.cwl
  output:
    output: 2
  doc: Testing the string 'null' does not trip up an Any with a default value.

## TODO: Upgrade framework to allow specifying negative tests.
# - job: draft-4/empty.json
#   tool: draft-4/null-expression2-tool.cwl
#   failure: true
#   doc: Test Any without defaults can be unspecified.

# - job: draft-4/null-expression1-job.json
#   tool: draft-4/null-expression2-tool.cwl
#   failure: true
#   doc: Test explicitly passing null to Any type without a default value.

- job: draft-4/null-expression2-job.json
  tool: draft-4/null-expression2-tool.cwl
  output:
    output: 2
  doc: Testing the string 'null' does not trip up an Any without a default value.

- job: draft-4/wc-job.json
  output:
    output:
      class: File
      checksum: sha1$631bfbac524e2d04cdcc5ec33ade827fc10b06ae
      path: output
      size: 15
      basename: output
      nameext: ""
      nameroot: output
  tool: draft-4/wc-tool.cwl
  doc: Test command execution in with stdin and stdout redirection

- job: draft-4/parseInt-job.json
  output: {output: 42}
  tool: draft-4/parseInt-tool.cwl
  doc: Test ExpressionTool with Docker-based expression engine

- job: draft-4/wc-job.json
  output: {output: 16}
  tool: draft-4/wc2-tool.cwl
  doc: Test outputEval to transform output

- job: draft-4/wc-job.json
  output: {count_output: 16}
  tool: draft-4/count-lines1-wf.cwl
  doc: Test two step workflow with imported tools

- job: draft-4/wc-job.json
  output: {count_output: 16}
  tool: draft-4/count-lines2-wf.cwl
  doc: Test two step workflow with inline tools

- job: draft-4/count-lines3-job.json
  output:
    count_output: [16, 1]
  tool: draft-4/count-lines3-wf.cwl
  doc: Test single step workflow with Scatter step

- job: draft-4/count-lines4-job.json
  output:
    count_output: [16, 1]
  tool: draft-4/count-lines4-wf.cwl
  doc: |
    Test single step workflow with Scatter step and two data links connected to
    same input, default merge behavior

- job: draft-4/count-lines6-job.json
  output:
    count_output: [32, 2]
  tool: draft-4/count-lines6-wf.cwl
  doc: |
    Test single step workflow with Scatter step and two data links connected to
    same input, nested merge behavior

- job: draft-4/count-lines6-job.json
  output:
    count_output: 34
  tool: draft-4/count-lines7-wf.cwl
  doc: |
    Test single step workflow with Scatter step and two data links connected to
    same input, flattened merge behavior

- job: draft-4/empty.json
  output: {count_output: 1}
  tool: draft-4/count-lines5-wf.cwl
  doc: Test workflow with default value for input parameter (missing)

- job: draft-4/wc-job.json
  output: {count_output: 16}
  tool: draft-4/count-lines5-wf.cwl
  doc: Test workflow with default value for input parameter (provided)

- job: draft-4/env-job.json
  output:
    out:
      class: File
      checksum: sha1$b3ec4ed1749c207e52b3a6d08c59f31d83bff519
      path: out
      size: 15
      basename: out
      nameext: ""
      nameroot: out
  tool: draft-4/env-tool1.cwl
  doc: Test EnvVarRequirement

- job: draft-4/scatter-job1.json
  output:
    out: ["foo one", "foo two", "foo three", "foo four"]
  tool: draft-4/scatter-wf1.cwl
  doc: Test workflow scatter with single scatter parameter

- job: draft-4/scatter-job2.json
  output:
    out: [["foo one three", "foo one four"], ["foo two three", "foo two four"]]
  tool: draft-4/scatter-wf2.cwl
  doc: Test workflow scatter with two scatter parameters and nested_crossproduct join method

- job: draft-4/scatter-job2.json
  output:
    out: ["foo one three", "foo one four", "foo two three", "foo two four"]
  tool: "draft-4/scatter-wf3.cwl#main"
  doc: Test workflow scatter with two scatter parameters and flat_crossproduct join method

- job: draft-4/scatter-job2.json
  output:
    out: ["foo one three", "foo two four"]
  tool: "draft-4/scatter-wf4.cwl#main"
  doc: Test workflow scatter with two scatter parameters and dotproduct join method

- tool: draft-4/echo-tool.cwl
  job: draft-4/env-job.json
  output:
    {"out": "hello test env\n"}
  doc: Test Any type input parameter

- job: draft-4/wc-job.json
  output: {count_output: 16}
  tool: draft-4/count-lines8-wf.cwl
  doc: Test nested workflow

- job: draft-4/env-job.json
  output:
    out:
      class: File
      checksum: sha1$b3ec4ed1749c207e52b3a6d08c59f31d83bff519
      path: out
      size: 15
      basename: out
      nameext: ""
      nameroot: out
  tool: draft-4/env-wf1.cwl
  doc: Test requirement priority

- job: draft-4/env-job.json
  output:
    out:
      class: File
      checksum: sha1$cdc1e84968261d6a7575b5305945471f8be199b6
      path: out
      size: 9
      basename: out
      nameext: ""
      nameroot: out
  tool: draft-4/env-wf2.cwl
  doc: Test requirements override hints

- job: draft-4/empty.json
  output: {count_output: 16}
  tool: draft-4/count-lines9-wf.cwl
  doc: Test default value on input parameter

- job: draft-4/revsort-job.json
  output:
    output:
      class: File
      checksum: sha1$b9214658cc453331b62c2282b772a5c063dbd284
      path: output.txt
      size: 1111
      basename: output.txt
      nameext: .txt
      nameroot: output
  tool: draft-4/revsort.cwl
  doc: Test sample workflows from the specification

- job: draft-4/cat-job.json
  output:
    output_file:
      class: File
      checksum: sha1$47a013e660d408619d894b20806b1d5086aab03b
      path: output.txt
      size: 13
      basename: output.txt
      nameext: .txt
      nameroot: output
  tool: draft-4/cat5-tool.cwl
  doc: Test unknown hints are ignored.

- job: draft-4/search-job.json
  output:
    outfile:
      class: File
      checksum: sha1$e2dc9daaef945ac15f01c238ed2f1660f60909a0
      path: result.txt
      size: 142
      basename: result.txt
      nameext: .txt
      nameroot: result
    indexedfile: {
        "path": "input.txt",
        "basename": "input.txt",
        "nameext": ".txt",
        "nameroot": "input",
        "class": "File",
        "checksum": "sha1$327fc7aedf4f6b69a42a7c8b808dc5a7aff61376",
        "secondaryFiles": [
            {
                "path": "input.txt.idx1",
                "class": "File",
                "basename": "input.txt.idx1",
                "nameext": ".idx1",
                "nameroot": "input.txt",
            },
            {
                "path": "input.idx2",
                "class": "File",
                "basename": "input.idx2",
                "nameext": ".idx2",
                "nameroot": "input",
            },
            {
                "path": "input.txt.idx3",
                "class": "File",
                "basename": "input.txt.idx3",
                "nameext": ".idx3",
                "nameroot": "input.txt",
            },
            {
                "path": "input.txt.idx4",
                "class": "File",
                "basename": "input.txt.idx4",
                "nameext": ".idx4",
                "nameroot": "input.txt",
            },
            {
                "path": "input.txt.idx5",
                "class": "File",
                "basename": "input.txt.idx5",
                "nameext": ".idx5",
                "nameroot": "input.txt",
            }
        ],
        "size": 1111
    }
  tool: "draft-4/search.cwl#main"
  doc: |
    Test CreateFileRequirement linking input files and capturing secondaryFiles
    on input and output.

- job: draft-4/rename-job.json
  output:
    outfile:
      class: File
      checksum: sha1$327fc7aedf4f6b69a42a7c8b808dc5a7aff61376
      path: fish.txt
      size: 1111
      basename: fish.txt
      nameext: .txt
      nameroot: fish
  tool: draft-4/rename.cwl
  doc: |
    Test CreateFileRequirement with expression in filename.

- job: draft-4/wc-job.json
  output:
    output: 16
  tool: draft-4/wc4-tool.cwl
  doc: |
    Test inline expressions

- job: draft-4/schemadef-job.json
  output:
    output:
        path: output.txt
        size: 12
        class: File
        checksum: "sha1$f12e6cfe70f3253f70b0dbde17c692e7fb0f1e5e"
        basename: output.txt
        nameext: .txt
        nameroot: output
  tool: draft-4/schemadef-tool.cwl
  doc: |
    Test SchemaDefRequirement definition used in tool parameter

- job: draft-4/schemadef-job.json
  output:
    output:
        path: output.txt
        size: 12
        class: File
        checksum: "sha1$f12e6cfe70f3253f70b0dbde17c692e7fb0f1e5e"
        basename: output.txt
        nameext: .txt
        nameroot: output
  tool: draft-4/schemadef-wf.cwl
  doc: |
    Test SchemaDefRequirement definition used in workflow parameter

- job: draft-4/empty.json
  output: {
    "t1": {
        "bar": {
            "b az": 2,
            "b\"az": null,
            "b'az": true,
            "baz": "zab1",
            "buz": [
                "a",
                "b",
                "c"
            ]
        }
    },
    "t10": true,
    "t11": true,
    "t12": null,
    "t13": "-zab1",
    "t14": "-zab1",
    "t15": "-zab1",
    "t16": "-zab1",
    "t17": "zab1 zab1",
    "t18": "zab1 zab1",
    "t19": "zab1 zab1",
    "t2": {
        "b az": 2,
        "b\"az": null,
        "b'az": true,
        "baz": "zab1",
        "buz": [
            "a",
            "b",
            "c"
        ]
    },
    "t20": "zab1 zab1",
    "t21": "2 2",
    "t22": "true true",
    "t23": "true true",
    "t24": "null null",
    "t25": "b",
    "t26": "b b",
    "t3": {
        "b az": 2,
        "b\"az": null,
        "b'az": true,
        "baz": "zab1",
        "buz": [
            "a",
            "b",
            "c"
        ]
    },
    "t4": {
        "b az": 2,
        "b\"az": null,
        "b'az": true,
        "baz": "zab1",
        "buz": [
            "a",
            "b",
            "c"
        ]
    },
    "t5": "zab1",
    "t6": "zab1",
    "t7": "zab1",
    "t8": "zab1",
    "t9": 2
    }
  tool: draft-4/params.cwl
  doc: |
    Test parameter evaluation, no support for JS expressions

- job: draft-4/empty.json
  output: {
    "t1": {
        "bar": {
            "b az": 2,
            "b\"az": null,
            "b'az": true,
            "baz": "zab1",
            "buz": [
                "a",
                "b",
                "c"
            ]
        }
    },
    "t10": true,
    "t11": true,
    "t12": null,
    "t13": "-zab1",
    "t14": "-zab1",
    "t15": "-zab1",
    "t16": "-zab1",
    "t17": "zab1 zab1",
    "t18": "zab1 zab1",
    "t19": "zab1 zab1",
    "t2": {
        "b az": 2,
        "b\"az": null,
        "b'az": true,
        "baz": "zab1",
        "buz": [
            "a",
            "b",
            "c"
        ]
    },
    "t20": "zab1 zab1",
    "t21": "2 2",
    "t22": "true true",
    "t23": "true true",
    "t24": "null null",
    "t25": "b",
    "t26": "b b",
    "t3": {
        "b az": 2,
        "b\"az": null,
        "b'az": true,
        "baz": "zab1",
        "buz": [
            "a",
            "b",
            "c"
        ]
    },
    "t4": {
        "b az": 2,
        "b\"az": null,
        "b'az": true,
        "baz": "zab1",
        "buz": [
            "a",
            "b",
            "c"
        ]
    },
    "t5": "zab1",
    "t6": "zab1",
    "t7": "zab1",
    "t8": "zab1",
    "t9": 2
    }
  tool: draft-4/params2.cwl
  doc: |
    Test parameter evaluation, with support for JS expressions

- output: {}
  job: draft-4/cat-job.json
  tool: draft-4/metadata.cwl
  doc: Test metadata

- job: draft-4/formattest-job.json
  output:
    output:
        "path": "output.txt"
        "format": "http://edamontology.org/format_2330"
        "size": 1111
        "class": "File"
        "checksum": "sha1$97fe1b50b4582cebc7d853796ebd62e3e163aa3f"
  tool: draft-4/formattest.cwl
  doc: |
    Test simple format checking.

- job: draft-4/formattest2-job.json
  output:
    output:
        "path": "output.txt"
        "format": "http://edamontology.org/format_1929"
        "size": 12010
        "class": "File"
        "checksum": "sha1$971d88faeda85a796752ecf752b7e2e34f1337ce"
  tool: draft-4/formattest2.cwl
  doc: |
    Test format checking against ontology using subclassOf.

- job: draft-4/formattest2-job.json
  output:
    output:
        "path": "output.txt"
        "format": "http://edamontology.org/format_1929"
        "size": 12010
        "class": "File"
        "checksum": "sha1$971d88faeda85a796752ecf752b7e2e34f1337ce"
  tool: draft-4/formattest3.cwl
  doc: |
    Test format checking against ontology using equivalentClass.

- tool: draft-4/optional-output.cwl
  job: draft-4/cat-job.json
  output:
    optional_file: null
    output_file:
        path: output.txt
        size: 13
        class: "File"
        checksum: "sha1$47a013e660d408619d894b20806b1d5086aab03b"
        basename: output.txt
        nameext: .txt
        nameroot: output
  doc: |
    Test optional output file and optional secondaryFile on output.

- job: draft-4/step-valuefrom-wf.json
  output: {count_output: 16}
  tool: draft-4/step-valuefrom-wf.cwl
  doc: Test valueFrom on workflow step.

- job: draft-4/step-valuefrom-job.json
  output: {val: "3\n"}
  tool: draft-4/step-valuefrom2-wf.cwl
  doc: Test valueFrom on workflow step with multiple sources

- job: draft-4/step-valuefrom-job.json
  output: {val: "3\n"}
  tool: draft-4/step-valuefrom3-wf.cwl
  doc: Test valueFrom on workflow step referencing other inputs

- job: draft-4/record-output-job.json
  output:
    "orec": {
        "ofoo": {
            "path": "foo",
            "size": 1111,
            "class": "File",
            "checksum": "sha1$327fc7aedf4f6b69a42a7c8b808dc5a7aff61376"
        },
        "obar": {
            "path": "bar",
            "size": 12010,
            "class": "File",
            "checksum": "sha1$aeb3d11bdf536511649129f4077d5cda6a324118"
        }
    }
  tool: draft-4/record-output.cwl
  doc: Test record type output binding.

- job: draft-4/empty.json
  output: {
    "foo": {
        "path": "foo",
        "class": "File"
    }
  }
  tool: draft-4/test-cwl-out.cwl
  doc: Test support for reading cwl.output.json when running in Docker container

- job: draft-4/abc.json
  output:
    files: [{
        "path": "a",
        "size": 0,
        "class": "File",
        "checksum": "sha1$da39a3ee5e6b4b0d3255bfef95601890afd80709"
    },
    {
        "path": "b",
        "size": 0,
        "class": "File",
        "checksum": "sha1$da39a3ee5e6b4b0d3255bfef95601890afd80709"
    },
    {
        "path": "c",
        "size": 0,
        "class": "File",
        "checksum": "sha1$da39a3ee5e6b4b0d3255bfef95601890afd80709"
    }]
  tool: draft-4/glob-expr-list.cwl
  doc: Test support for returning multiple glob patterns from expression

- job: draft-4/scatter-valuefrom-job1.json
  output:
    out: ["foo one one", "foo one two", "foo one three", "foo one four"]
  tool: draft-4/scatter-valuefrom-wf1.cwl
  doc: Test workflow scatter with single scatter parameter and valueFrom on step input

- job: draft-4/scatter-valuefrom-job2.json
  output:
    out: [["foo one one three", "foo one one four"], ["foo one two three", "foo one two four"]]
  tool: draft-4/scatter-valuefrom-wf2.cwl
  doc: Test workflow scatter with two scatter parameters and nested_crossproduct join method and valueFrom on step input

- job: draft-4/scatter-valuefrom-job2.json
  output:
    out: ["foo one one three", "foo one one four", "foo one two three", "foo one two four"]
  tool: "draft-4/scatter-valuefrom-wf3.cwl#main"
  doc: Test workflow scatter with two scatter parameters and flat_crossproduct join method and valueFrom on step input

- job: draft-4/scatter-valuefrom-job2.json
  output:
    out: ["foo one one three", "foo one two four"]
  tool: "draft-4/scatter-valuefrom-wf4.cwl#main"
  doc: Test workflow scatter with two scatter parameters and dotproduct join method and valueFrom on step input

- job: draft-4/conflict-job.json
  output: {
    "fileout": {
        "path": "out.txt",
        "checksum": "sha1$a2d8d6e7b28295dc9977dc3bdb652ddd480995f0",
        "class": "File",
        "size": 25
    }
  }
  tool: "draft-4/conflict-wf.cwl#collision"
  doc: Test workflow two input files with same name.

- job: draft-4/dir-job.yml
  output:
    "outlist": {
        "size": 20,
        "path": "output.txt",
        "checksum": "sha1$13cda8661796ae241da3a18668fb552161a72592",
        "class": "File"
    }
  tool: draft-4/dir.cwl
  doc: Test directory input

- job: draft-4/dir-job.yml
  output:
    "outlist": {
        "size": 20,
        "path": "output.txt",
        "checksum": "sha1$13cda8661796ae241da3a18668fb552161a72592",
        "class": "File"
    }
  tool: draft-4/dir2.cwl
  doc: Test directory input in Docker

- job: draft-4/dir3-job.yml
  output:
    "outdir": {
        "class": "Directory",
        "listing": [
            {
                "basename": "hello.txt",
                "entry": {
                    "class": "File",
                    "path": "hello.txt"
                }
            },
            {
                "basename": "goodbye.txt",
                "entry": {
                    "class": "File",
                    "path": "goodbye.txt"
                }
            }
        ],
    }
  tool: draft-4/dir3.cwl
  doc: Test directory input in Docker<|MERGE_RESOLUTION|>--- conflicted
+++ resolved
@@ -41,14 +41,7 @@
         "checksum": "sha1$63da67422622fbf9251a046d7a34b7ea0fd4fead",
         "class": "File",
         "path": "foo.txt",
-<<<<<<< HEAD
-        "size": 22,
-        "basename": "foo.txt",
-        "nameext": ".txt",
-        "nameroot": "foo"
-=======
         "size": 22
->>>>>>> 5fe90dc1
     }
   job: draft-4/cat-job.json
   tool: draft-4/template-tool.cwl
@@ -61,12 +54,7 @@
       checksum: sha1$47a013e660d408619d894b20806b1d5086aab03b
       path: output.txt
       size: 13
-<<<<<<< HEAD
-      basename: output.txt
-      nameext: .txt
-      nameroot: output
-=======
->>>>>>> 5fe90dc1
+
   tool: draft-4/cat3-tool.cwl
   doc: Test command execution in Docker with stdout redirection
 
