<<<<<<< HEAD
# Windows Compatibility
cwltool is compatible with Windows. This means that you can create and run CWL
workflows on Windows. On Windows, all workflows and tools are executed in
[Docker Containers](https://docs.docker.com/docker-for-windows/). The default
Docker Container is
[Alpine with Bash support](https://github.com/frol/docker-alpine-bash). You can
specify other Docker Containers for your tools and workflows using hints,
[requirements](http://www.commonwl.org/v1.0/CommandLineTool.html#DockerRequirement)),
or the `--default-container` cwltool option.

## Supported Windows versions

* Windows 10 with native [Docker for Windows](https://docs.docker.com/docker-for-windows/).
* Windows 8.1 with [Docker ToolBox](https://docs.docker.com/toolbox/toolbox_install_windows/).
* Windows 7 & 8 with Docker ToolBox may work (Not tested, please let us know!).

## Installation

You can install cwltool using pip or directly from source code.  

### Requirements

Before installing cwltool, please install:

* [Python 2 or 3](https://www.python.org/downloads/windows/)
* [Docker](https://docs.docker.com/docker-for-windows/install/)
* [Node.js](https://nodejs.org/en/download/) (optional, please install if your
  workflows or tools contain [Javascript Expressions](http://www.commonwl.org/v1.0/CommandLineTool.html#InlineJavascriptRequirement))

### Install using pip

```
pip install cwltool
```

### Install from source

=======
## **Windows Compatible Cwltool**  
Windows Compatible cwltool means that now you can create and run your workflows 
using cwltool on Windows under a [Docker Container](https://docs.docker.com/docker-for-windows/).
On Windows, all tools and workflows will be executed inside a linux based Docker 
Container. If a Docker Container is not explicitly provided (using [Docker Requirement](http://www.commonwl.org/v1.0/CommandLineTool.html#DockerRequirement))
 by user, then a minimal, posix compliant Alpine Docker image which has Bash pre 
installed as fallback (Default) [Docker Container](https://github.com/frol/docker-alpine-bash). 
You can also provide your own default Docker Container using the `--default-container` argument.

### ***Windows Versions Supported***:
* Windows 10 with native [Docker for Windows](https://docs.docker.com/docker-for-windows/).
* Windows 8.1 with [Docker ToolBox](https://docs.docker.com/toolbox/toolbox_install_windows/).
* Windows 7 & 8 with Docker ToolBox may work (Not tested, please let us know!).

### ***Requirements***:  
* [Python 2 or 3](https://www.python.org/downloads/windows/).  
* [Docker](https://docs.docker.com/docker-for-windows/install/)

### ***Best Practises***:  
You should install [Node.js](https://nodejs.org/en/download/) on your system if 
your workflow contains [Javascript Expressions](http://www.commonwl.org/v1.0/CommandLineTool.html#InlineJavascriptRequirement).

### ***Installation***:  
**Using Pip**:  
You can install cwltool on Windows using pip  
```
   pip install cwltool
```

**Installing from source**:  
Instead of pip install, you can also install cwltool from source code.
>>>>>>> 57b6faea
```
   git clone https://github.com/common-workflow-language/cwltool.git  
   cd cwltool  
   python setup.py develop
```
<<<<<<< HEAD
***Note:*** In order to test if cwltool has been successfully installed on your
Windows system, run `cwltool` in `cmd`. If you see help instructions, cwltool was successfully installed.  
=======
***Note:*** In order to test if cwltool has been successfully installed on your 
Windows system, run `cwltool` on your `cmd`. A screen showing help instructions 
like shown below should be there.  
>>>>>>> 57b6faea
```
   CWL document required, no input file was provided
   usage: cwltool [-h] [--basedir BASEDIR] [--outdir OUTDIR] [--no-container]
                  [--preserve-environment ENVVAR] [--preserve-entire-environment]
                  [--rm-container | --leave-container]
                  [--tmpdir-prefix TMPDIR_PREFIX]
                  .......................
```

<<<<<<< HEAD
## Running tests

There are two types of tests available for cwltool: unit tests and conformance tests.

### Unit tests

To run cwltool's unit tests, go to the cwltool repository on your system and run:

```
python setup.py test
```

### Conformance tests

To run the conformance tests, follow these instructions:

=======

### ***Running Cwltool's Unit Tests***  
If you want to run cwltool's unit test, go to cwltool's repository on your system and run  
```
  python setup.py test
```

### ***Running Conformance tests using cwltool***   
```pip install cwltest  
   git clone https://github.com/common-workflow-language/common-workflow-language.git   
   cd common-workflow-language/v1.0  
   cwltest --test conformance_test_v1.0.yaml -j 4 --tool cwltool
>>>>>>> 57b6faea
```
pip install cwltest  
git clone https://github.com/common-workflow-language/common-workflow-language.git   
cd common-workflow-language/v1.0  
cwltest --test conformance_test_v1.0.yaml -j 4 --tool cwltool
```
The `-j` options is used to run multiple tests in parallel.  

## Troubleshooting

You may encounter some problems with Docker on Windows.

### Docker doesn't work on Windows, even outside cwltool

<<<<<<< HEAD
Make sure you followed all instructions carefully while installing Docker.
Please check the Environment variables. If the problem persists, we recommend
consulting the [online Docker Community](https://forums.docker.com/).

### Your local drives are not being shared with Docker Containers

* ***On native Docker for Windows (supported by Windows 10):***  
On your tray, next to your clock, right-click on Docker, then click on Settings,  
there you'll find the shared rdives: Here you can share your drives with Docker.  
If you encounter a problem with your firewall, please
[refer this to post](https://blog.olandese.nl/2017/05/03/solve-docker-for-windows-error-a-firewall-is-blocking-file-sharing-between-windows-and-the-containers/).

* ***On Docker Toolbox:***  
Docker Toolbox uses Virtualbox to create a linux base on which Docker machine runs.  
Your Docker Container will be created inside Virtualbox. To share drives  
in virtualbox, go to ****Virtualbox->settings->shared folders->Machine Folders****
Here Map the drives you want to share with your Docker Container.  
If you want to keep these settings permanent (Recommended!), You should mark the  
`make permanent` checkbox or else these settings will be erased every time your  
virtualbox closes.

### In a Docker Container with shared drives, not all files are shown on `ls`

This means your drives/folders are not shared properly. Docker uses caching,
which may result in not all files and folders being listed on ls. In order to
solve this problem, make your drive mapping settings permanent (see previous
question).

### Can't create/modify a file in Docker when using cwltool

When folders are shared with Docker Container, they inherit their current file
access permissions. If you can write to a folder (with your current privileges)
on your local machine, you should be able to write to that folder inside Docker
Container also (provided same user initiated Docker). In all it is a file
permission issue.

### Workflows with Javascript Expressions occasionally give Timeout errors  
To evaluate Javascript Expressions, cwltool looks for Nodejs on your system.
In case Nodejs isn't installed, JS expressions are executed in a Docker Container.
In order to avoid waiting forever in case error occurs, cwltool times out js
expression evaluation after a timeout period (by default 20 seconds). You can
provide a custom timeout period using `--eval-timeout` argument. So if you face
this error, the best option is to install Nodejs on your local system. If you
can't then use the `--eval-timeout` argument and set a higher timeout value.

*If you still have problems with setting up and using Docker on Windows, please
consult the online Docker Community. If the problem is specific to cwltool,
create an [issue on cwltool](https://github.com/common-workflow-language/cwltool/issues).*
=======
> #### Installing cwltool on Windows is smooth but you may face some problems in setting up Docker. Some of the common issues and their solution are mentioned below.  

&nbsp;

**Docker doesn't work on Windows, even outside cwltool.**  
Make sure you followed all instructions carefully while installing Docker. Please 
check the Environment variables. If the problem persists, we recommend consulting 
the [online Docker Community](https://forums.docker.com/).

**Your local drives are not being shared with Docker Container.**  
* **On native Docker for Windows (supported by Windows 10):**  
On your tray, next to your clock, right-click on Docker, then click on Settings, 
there you'll find the shared rives: Here you can share your drives with Docker. 
If you encounter a problem with your firewall, please [refer this post](https://blog.olandese.nl/2017/05/03/solve-docker-for-windows-error-a-firewall-is-blocking-file-sharing-between-windows-and-the-containers/).

* **On Docker Toolbox:**  
Docker Toolbox uses Virtualbox to create a linux base on which Docker machine runs. 
Your Docker Container will be created inside Virtualbox. To share drives 
in virtualbox, go to **Virtualbox->settings->shared folders->Machine Folders**.
Here Map the drives you want to share with your Docker Container.  
If you want to keep these settings permanent (Recommended!), You should mark the 
`make permanent` checkbox or else these settings will be erased every time your 
virtualbox closes.

**In a Docker Container with shared drives, not all files are shown on `ls`.**  
This means your drives/folders are not shared properly. Docker uses caching, 
which may result in not all files and folders being listed on ls.  
In order to solve this problem, make your drive mapping settings permanent (see previous question).

**Can't create/modify a file in Docker when using cwltool.**  
When folders are shared with Docker Container, they inherit their current file 
access permissions. If you can write to a folder (with your current privileges) 
on your local machine, you should be able to write to that folder inside Docker 
Container also (provided same user initiated Docker). In all it is a file permission issue.  
So to solve this issue, make sure that on your local system, you have write access for the folders 
in which Docker is trying to create/write file.

**Workflows with Javascript Expressions occasionally give Timeout errors.**  
To evaluate Javascript Expressions, cwltool looks for Nodejs on your system.
In case Nodejs isn't installed, JS expressions are executed in a Docker Container. 
In order to avoid waiting forever in case error occurs, cwltool times out js 
expression evaluation after a timeout period (by default 20 seconds). You can 
provide a custom timeout period using `--eval-timeout` argument.  
So if you face this error, the best option is to install Nodejs on your local 
system. If you can't then use the `--eval-timeout` argument and set a higher timeout value.
 
> #### If you still face some issues setting up and using Docker on Windows, please consult the online Docker Community. If the problem is specific to cwltool, create an [issue on cwltool](https://github.com/common-workflow-language/cwltool/issues).
>>>>>>> 57b6faea
<|MERGE_RESOLUTION|>--- conflicted
+++ resolved
@@ -1,4 +1,3 @@
-<<<<<<< HEAD
 # Windows Compatibility
 cwltool is compatible with Windows. This means that you can create and run CWL
 workflows on Windows. On Windows, all workflows and tools are executed in
@@ -10,7 +9,6 @@
 or the `--default-container` cwltool option.
 
 ## Supported Windows versions
-
 * Windows 10 with native [Docker for Windows](https://docs.docker.com/docker-for-windows/).
 * Windows 8.1 with [Docker ToolBox](https://docs.docker.com/toolbox/toolbox_install_windows/).
 * Windows 7 & 8 with Docker ToolBox may work (Not tested, please let us know!).
@@ -36,52 +34,15 @@
 
 ### Install from source
 
-=======
-## **Windows Compatible Cwltool**  
-Windows Compatible cwltool means that now you can create and run your workflows 
-using cwltool on Windows under a [Docker Container](https://docs.docker.com/docker-for-windows/).
-On Windows, all tools and workflows will be executed inside a linux based Docker 
-Container. If a Docker Container is not explicitly provided (using [Docker Requirement](http://www.commonwl.org/v1.0/CommandLineTool.html#DockerRequirement))
- by user, then a minimal, posix compliant Alpine Docker image which has Bash pre 
-installed as fallback (Default) [Docker Container](https://github.com/frol/docker-alpine-bash). 
-You can also provide your own default Docker Container using the `--default-container` argument.
-
-### ***Windows Versions Supported***:
-* Windows 10 with native [Docker for Windows](https://docs.docker.com/docker-for-windows/).
-* Windows 8.1 with [Docker ToolBox](https://docs.docker.com/toolbox/toolbox_install_windows/).
-* Windows 7 & 8 with Docker ToolBox may work (Not tested, please let us know!).
-
-### ***Requirements***:  
-* [Python 2 or 3](https://www.python.org/downloads/windows/).  
-* [Docker](https://docs.docker.com/docker-for-windows/install/)
-
-### ***Best Practises***:  
-You should install [Node.js](https://nodejs.org/en/download/) on your system if 
-your workflow contains [Javascript Expressions](http://www.commonwl.org/v1.0/CommandLineTool.html#InlineJavascriptRequirement).
-
-### ***Installation***:  
-**Using Pip**:  
-You can install cwltool on Windows using pip  
 ```
-   pip install cwltool
+git clone https://github.com/common-workflow-language/cwltool.git  
+cd cwltool  
+python setup.py develop
 ```
 
-**Installing from source**:  
-Instead of pip install, you can also install cwltool from source code.
->>>>>>> 57b6faea
-```
-   git clone https://github.com/common-workflow-language/cwltool.git  
-   cd cwltool  
-   python setup.py develop
-```
-<<<<<<< HEAD
 ***Note:*** In order to test if cwltool has been successfully installed on your
 Windows system, run `cwltool` in `cmd`. If you see help instructions, cwltool was successfully installed.  
-=======
-***Note:*** In order to test if cwltool has been successfully installed on your 
-Windows system, run `cwltool` on your `cmd`. A screen showing help instructions 
-like shown below should be there.  
->>>>>>> 57b6faea
+
 ```
    CWL document required, no input file was provided
    usage: cwltool [-h] [--basedir BASEDIR] [--outdir OUTDIR] [--no-container]
@@ -91,7 +52,6 @@
                   .......................
 ```
 
-<<<<<<< HEAD
 ## Running tests
 
 There are two types of tests available for cwltool: unit tests and conformance tests.
@@ -108,20 +68,6 @@
 
 To run the conformance tests, follow these instructions:
 
-=======
-
-### ***Running Cwltool's Unit Tests***  
-If you want to run cwltool's unit test, go to cwltool's repository on your system and run  
-```
-  python setup.py test
-```
-
-### ***Running Conformance tests using cwltool***   
-```pip install cwltest  
-   git clone https://github.com/common-workflow-language/common-workflow-language.git   
-   cd common-workflow-language/v1.0  
-   cwltest --test conformance_test_v1.0.yaml -j 4 --tool cwltool
->>>>>>> 57b6faea
 ```
 pip install cwltest  
 git clone https://github.com/common-workflow-language/common-workflow-language.git   
@@ -136,7 +82,6 @@
 
 ### Docker doesn't work on Windows, even outside cwltool
 
-<<<<<<< HEAD
 Make sure you followed all instructions carefully while installing Docker.
 Please check the Environment variables. If the problem persists, we recommend
 consulting the [online Docker Community](https://forums.docker.com/).
@@ -184,53 +129,4 @@
 
 *If you still have problems with setting up and using Docker on Windows, please
 consult the online Docker Community. If the problem is specific to cwltool,
-create an [issue on cwltool](https://github.com/common-workflow-language/cwltool/issues).*
-=======
-> #### Installing cwltool on Windows is smooth but you may face some problems in setting up Docker. Some of the common issues and their solution are mentioned below.  
-
-&nbsp;
-
-**Docker doesn't work on Windows, even outside cwltool.**  
-Make sure you followed all instructions carefully while installing Docker. Please 
-check the Environment variables. If the problem persists, we recommend consulting 
-the [online Docker Community](https://forums.docker.com/).
-
-**Your local drives are not being shared with Docker Container.**  
-* **On native Docker for Windows (supported by Windows 10):**  
-On your tray, next to your clock, right-click on Docker, then click on Settings, 
-there you'll find the shared rives: Here you can share your drives with Docker. 
-If you encounter a problem with your firewall, please [refer this post](https://blog.olandese.nl/2017/05/03/solve-docker-for-windows-error-a-firewall-is-blocking-file-sharing-between-windows-and-the-containers/).
-
-* **On Docker Toolbox:**  
-Docker Toolbox uses Virtualbox to create a linux base on which Docker machine runs. 
-Your Docker Container will be created inside Virtualbox. To share drives 
-in virtualbox, go to **Virtualbox->settings->shared folders->Machine Folders**.
-Here Map the drives you want to share with your Docker Container.  
-If you want to keep these settings permanent (Recommended!), You should mark the 
-`make permanent` checkbox or else these settings will be erased every time your 
-virtualbox closes.
-
-**In a Docker Container with shared drives, not all files are shown on `ls`.**  
-This means your drives/folders are not shared properly. Docker uses caching, 
-which may result in not all files and folders being listed on ls.  
-In order to solve this problem, make your drive mapping settings permanent (see previous question).
-
-**Can't create/modify a file in Docker when using cwltool.**  
-When folders are shared with Docker Container, they inherit their current file 
-access permissions. If you can write to a folder (with your current privileges) 
-on your local machine, you should be able to write to that folder inside Docker 
-Container also (provided same user initiated Docker). In all it is a file permission issue.  
-So to solve this issue, make sure that on your local system, you have write access for the folders 
-in which Docker is trying to create/write file.
-
-**Workflows with Javascript Expressions occasionally give Timeout errors.**  
-To evaluate Javascript Expressions, cwltool looks for Nodejs on your system.
-In case Nodejs isn't installed, JS expressions are executed in a Docker Container. 
-In order to avoid waiting forever in case error occurs, cwltool times out js 
-expression evaluation after a timeout period (by default 20 seconds). You can 
-provide a custom timeout period using `--eval-timeout` argument.  
-So if you face this error, the best option is to install Nodejs on your local 
-system. If you can't then use the `--eval-timeout` argument and set a higher timeout value.
- 
-> #### If you still face some issues setting up and using Docker on Windows, please consult the online Docker Community. If the problem is specific to cwltool, create an [issue on cwltool](https://github.com/common-workflow-language/cwltool/issues).
->>>>>>> 57b6faea
+create an [issue on cwltool](https://github.com/common-workflow-language/cwltool/issues).*