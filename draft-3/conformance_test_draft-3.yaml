--- conflicted
+++ resolved
@@ -474,7 +474,6 @@
   tool: draft-3/metadata.cwl
   doc: Test metadata
 
-<<<<<<< HEAD
 - job: draft-3/formattest-job.json
   output:
     output:
@@ -498,7 +497,7 @@
   tool: draft-3/formattest2.cwl
   doc: |
     Test format checking against ontology.
-=======
+
 - tool: draft-3/optional-output.cwl
   job: draft-3/cat-job.json
   output:
@@ -509,5 +508,4 @@
         class: "File"
         checksum: "sha1$47a013e660d408619d894b20806b1d5086aab03b"
   doc: |
-    Test optional output file and optional secondaryFile on output.
->>>>>>> 791f4ef1
+    Test optional output file and optional secondaryFile on output.