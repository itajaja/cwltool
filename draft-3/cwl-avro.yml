--- conflicted
+++ resolved
@@ -2180,37 +2180,37 @@
     If neither "min" nor "max" is specified for a resource, an implementation may provide a default.
 
   fields:
-<<<<<<< HEAD
-    - name: id
-      type: string
-      doc: "Used to identify the expression engine in the `engine` field of Expressions."
-      jsonldPredicate: "@id"
-    - name: requirements
-      type:
-        - "null"
-        - type: array
-          items: "#ProcessRequirement"
-      jsonldPredicate: "cwl:requirements"
-      doc: |
-        Requirements to run this expression engine, such as DockerRequirement
-        for specifying a container to run the engine.
-    - name: engineCommand
-      type:
-        - "null"
-        - string
-        - type: array
-          items: string
-      doc: "The command line to invoke the expression engine."
-    - name: engineConfig
-      type:
-        - "null"
-        - type: array
-          items: string
-      doc: |
-        Additional configuration or code fragments that will also be passed to
-        the expression engine.  The semantics of this field are defined by the
-        underlying expression engine.  Intended for uses such as providing
-        function definitions that will be called from CWL expressions.
+    - name: coresMin
+      type: ["null", long, string, "#Expression"]
+      doc: Minimum reserved number of CPU cores
+
+    - name: coresMax
+      type: ["null", int, string, "#Expression"]
+      doc: Maximum reserved number of CPU cores
+
+    - name: ramMin
+      type: ["null", long, string, "#Expression"]
+      doc: Minimum reserved RAM in mebibytes (2**20)
+
+    - name: ramMax
+      type: ["null", long, string, "#Expression"]
+      doc: Maximum reserved RAM in mebibytes (2**20)
+
+    - name: tmpdirMin
+      type: ["null", long, string, "#Expression"]
+      doc: Minimum reserved filesystem based storage for the designated temporary directory, in mebibytes (2**20)
+
+    - name: tmpdirMax
+      type: ["null", long, string, "#Expression"]
+      doc: Maximum reserved filesystem based storage for the designated temporary directory, in mebibytes (2**20)
+
+    - name: outdirMin
+      type: ["null", long, string, "#Expression"]
+      doc: Minimum reserved filesystem based storage for the designated output directory, in mebibytes (2**20)
+
+    - name: outdirMax
+      type: ["null", long, string, "#Expression"]
+      doc: Maximum reserved filesystem based storage for the designated output directory, in mebibytes (2**20)
 
 
 - name: FormatOntologyRequirement
@@ -2233,37 +2233,4 @@
           items: string
       jsonldPredicate:
         _type: "@id"
-        noLinkCheck: true
-=======
-    - name: coresMin
-      type: ["null", long, string, "#Expression"]
-      doc: Minimum reserved number of CPU cores
-
-    - name: coresMax
-      type: ["null", int, string, "#Expression"]
-      doc: Maximum reserved number of CPU cores
-
-    - name: ramMin
-      type: ["null", long, string, "#Expression"]
-      doc: Minimum reserved RAM in mebibytes (2**20)
-
-    - name: ramMax
-      type: ["null", long, string, "#Expression"]
-      doc: Maximum reserved RAM in mebibytes (2**20)
-
-    - name: tmpdirMin
-      type: ["null", long, string, "#Expression"]
-      doc: Minimum reserved filesystem based storage for the designated temporary directory, in mebibytes (2**20)
-
-    - name: tmpdirMax
-      type: ["null", long, string, "#Expression"]
-      doc: Maximum reserved filesystem based storage for the designated temporary directory, in mebibytes (2**20)
-
-    - name: outdirMin
-      type: ["null", long, string, "#Expression"]
-      doc: Minimum reserved filesystem based storage for the designated output directory, in mebibytes (2**20)
-
-    - name: outdirMax
-      type: ["null", long, string, "#Expression"]
-      doc: Maximum reserved filesystem based storage for the designated output directory, in mebibytes (2**20)
->>>>>>> 678eb5e3
+        noLinkCheck: true